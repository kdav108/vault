// Copyright (c) HashiCorp, Inc.
// SPDX-License-Identifier: MPL-2.0

//go:build testonly

package vault

import (
	"context"
	"fmt"
	"sync"
	"time"

	"github.com/hashicorp/go-uuid"
	"github.com/hashicorp/vault/helper/namespace"
	"github.com/hashicorp/vault/helper/timeutil"
	"github.com/hashicorp/vault/sdk/framework"
	"github.com/hashicorp/vault/sdk/helper/clientcountutil"
	"github.com/hashicorp/vault/sdk/helper/clientcountutil/generation"
	"github.com/hashicorp/vault/sdk/logical"
	"github.com/hashicorp/vault/vault/activity"
	"google.golang.org/protobuf/encoding/protojson"
)

const helpText = "Create activity log data for testing purposes"

func (b *SystemBackend) activityWritePath() *framework.Path {
	return &framework.Path{
		Pattern:         "internal/counters/activity/write$",
		HelpDescription: helpText,
		HelpSynopsis:    helpText,
		Fields: map[string]*framework.FieldSchema{
			"input": {
				Type:        framework.TypeString,
				Description: "JSON input for generating mock data",
			},
		},
		Operations: map[logical.Operation]framework.OperationHandler{
			logical.CreateOperation: &framework.PathOperation{
				Callback: b.handleActivityWriteData,
				Summary:  "Write activity log data",
			},
		},
	}
}

func (b *SystemBackend) handleActivityWriteData(ctx context.Context, request *logical.Request, data *framework.FieldData) (*logical.Response, error) {
	json := data.Get("input")
	input := &generation.ActivityLogMockInput{}
	err := protojson.Unmarshal([]byte(json.(string)), input)
	if err != nil {
		return logical.ErrorResponse("Invalid input data: %s", err), logical.ErrInvalidRequest
	}
	if len(input.Write) == 0 {
		return logical.ErrorResponse("Missing required \"write\" values"), logical.ErrInvalidRequest
	}
	if len(input.Data) == 0 {
		return logical.ErrorResponse("Missing required \"data\" values"), logical.ErrInvalidRequest
	}
<<<<<<< HEAD
	err = clientcountutil.VerifyInput(input)
	if err != nil {
		return logical.ErrorResponse("Invalid input data: %s", err), logical.ErrInvalidRequest
	}
	return nil, nil
=======

	numMonths := 0
	for _, month := range input.Data {
		if int(month.GetMonthsAgo()) > numMonths {
			numMonths = int(month.GetMonthsAgo())
		}
	}
	generated := newMultipleMonthsActivityClients(numMonths + 1)
	for _, month := range input.Data {
		err := generated.processMonth(ctx, b.Core, month)
		if err != nil {
			return logical.ErrorResponse("failed to process data for month %d", month.GetMonthsAgo()), err
		}
	}

	opts := make(map[generation.WriteOptions]struct{}, len(input.Write))
	for _, opt := range input.Write {
		opts[opt] = struct{}{}
	}
	paths, err := generated.write(ctx, opts, b.Core.activityLog)
	if err != nil {
		return logical.ErrorResponse("failed to write data"), err
	}
	return &logical.Response{
		Data: map[string]interface{}{
			"paths": paths,
		},
	}, nil
>>>>>>> e336bb4a
}

// singleMonthActivityClients holds a single month's client IDs, in the order they were seen
type singleMonthActivityClients struct {
	// clients are indexed by ID
	clients []*activity.EntityRecord
	// predefinedSegments map from the segment number to the client's index in
	// the clients slice
	predefinedSegments map[int][]int
	// generationParameters holds the generation request
	generationParameters *generation.Data
}

// multipleMonthsActivityClients holds multiple month's data
type multipleMonthsActivityClients struct {
	// months are in order, with month 0 being the current month and index 1 being 1 month ago
	months []*singleMonthActivityClients
}

func (s *singleMonthActivityClients) addEntityRecord(record *activity.EntityRecord, segmentIndex *int) {
	s.clients = append(s.clients, record)
	if segmentIndex != nil {
		index := len(s.clients) - 1
		s.predefinedSegments[*segmentIndex] = append(s.predefinedSegments[*segmentIndex], index)
	}
}

// populateSegments converts a month of clients into a segmented map. The map's
// keys are the segment index, and the value are the clients that were seen in
// that index. If the value is an empty slice, then it's an empty index. If the
// value is nil, then it's a skipped index
func (s *singleMonthActivityClients) populateSegments() (map[int][]*activity.EntityRecord, error) {
	segments := make(map[int][]*activity.EntityRecord)
	ignoreIndexes := make(map[int]struct{})
	skipIndexes := s.generationParameters.SkipSegmentIndexes
	emptyIndexes := s.generationParameters.EmptySegmentIndexes

	for _, i := range skipIndexes {
		segments[int(i)] = nil
		ignoreIndexes[int(i)] = struct{}{}
	}
	for _, i := range emptyIndexes {
		segments[int(i)] = make([]*activity.EntityRecord, 0, 0)
		ignoreIndexes[int(i)] = struct{}{}
	}

	// if we have predefined segments, then we can construct the map using those
	if len(s.predefinedSegments) > 0 {
		for segment, clientIndexes := range s.predefinedSegments {
			clientsInSegment := make([]*activity.EntityRecord, 0, len(clientIndexes))
			for _, idx := range clientIndexes {
				clientsInSegment = append(clientsInSegment, s.clients[idx])
			}
			segments[segment] = clientsInSegment
		}
		return segments, nil
	}

	totalSegmentCount := 1
	if s.generationParameters.GetNumSegments() > 0 {
		totalSegmentCount = int(s.generationParameters.GetNumSegments())
	}
	numNonUsable := len(skipIndexes) + len(emptyIndexes)
	usableSegmentCount := totalSegmentCount - numNonUsable
	if usableSegmentCount <= 0 {
		return nil, fmt.Errorf("num segments %d is too low, it must be greater than %d (%d skipped indexes + %d empty indexes)", totalSegmentCount, numNonUsable, len(skipIndexes), len(emptyIndexes))
	}

	// determine how many clients should be in each segment
	segmentSizes := len(s.clients) / usableSegmentCount
	if len(s.clients)%usableSegmentCount != 0 {
		segmentSizes++
	}

	clientIndex := 0
	for i := 0; i < totalSegmentCount; i++ {
		if clientIndex >= len(s.clients) {
			break
		}
		if _, ok := ignoreIndexes[i]; ok {
			continue
		}
		for len(segments[i]) < segmentSizes && clientIndex < len(s.clients) {
			segments[i] = append(segments[i], s.clients[clientIndex])
			clientIndex++
		}
	}
	return segments, nil
}

// addNewClients generates clients according to the given parameters, and adds them to the month
// the client will always have the mountAccessor as its mount accessor
func (s *singleMonthActivityClients) addNewClients(c *generation.Client, mountAccessor string, segmentIndex *int) error {
	count := 1
	if c.Count > 1 {
		count = int(c.Count)
	}
	clientType := entityActivityType
	if c.NonEntity {
		clientType = nonEntityTokenActivityType
	}
	for i := 0; i < count; i++ {
		record := &activity.EntityRecord{
			ClientID:      c.Id,
			NamespaceID:   c.Namespace,
			NonEntity:     c.NonEntity,
			MountAccessor: mountAccessor,
			ClientType:    clientType,
		}
		if record.ClientID == "" {
			var err error
			record.ClientID, err = uuid.GenerateUUID()
			if err != nil {
				return err
			}
		}
		s.addEntityRecord(record, segmentIndex)
	}
	return nil
}

// processMonth populates a month of client data
func (m *multipleMonthsActivityClients) processMonth(ctx context.Context, core *Core, month *generation.Data) error {
	// default to using the root namespace and the first mount on the root namespace
	mounts, err := core.ListMounts()
	if err != nil {
		return err
	}
	defaultMountAccessorRootNS := ""
	for _, mount := range mounts {
		if mount.NamespaceID == namespace.RootNamespaceID {
			defaultMountAccessorRootNS = mount.Accessor
			break
		}
	}
	m.months[month.GetMonthsAgo()].generationParameters = month
	add := func(c []*generation.Client, segmentIndex *int) error {
		for _, clients := range c {

			if clients.Namespace == "" {
				clients.Namespace = namespace.RootNamespaceID
			}

			// verify that the namespace exists
			ns, err := core.NamespaceByID(ctx, clients.Namespace)
			if err != nil {
				return err
			}

			// verify that the mount exists
			if clients.Mount != "" {
				nctx := namespace.ContextWithNamespace(ctx, ns)
				mountEntry := core.router.MatchingMountEntry(nctx, clients.Mount)
				if mountEntry == nil {
					return fmt.Errorf("unable to find matching mount in namespace %s", clients.Namespace)
				}
			}

			mountAccessor := defaultMountAccessorRootNS
			if clients.Namespace != namespace.RootNamespaceID && clients.Mount == "" {
				// if we're not using the root namespace, find a mount on the namespace that we are using
				found := false
				for _, mount := range mounts {
					if mount.NamespaceID == clients.Namespace {
						mountAccessor = mount.Accessor
						found = true
						break
					}
				}
				if !found {
					return fmt.Errorf("unable to find matching mount in namespace %s", clients.Namespace)
				}
			}

			err = m.addClientToMonth(month.GetMonthsAgo(), clients, mountAccessor, segmentIndex)
			if err != nil {
				return err
			}
		}
		return nil
	}

	if month.GetAll() != nil {
		return add(month.GetAll().GetClients(), nil)
	}
	predefinedSegments := month.GetSegments()
	for i, segment := range predefinedSegments.GetSegments() {
		index := i
		if segment.SegmentIndex != nil {
			index = int(*segment.SegmentIndex)
		}
		err = add(segment.GetClients().GetClients(), &index)
		if err != nil {
			return err
		}
	}

	return nil
}

func (m *multipleMonthsActivityClients) addClientToMonth(monthsAgo int32, c *generation.Client, mountAccessor string, segmentIndex *int) error {
	if c.Repeated || c.RepeatedFromMonth > 0 {
		return m.addRepeatedClients(monthsAgo, c, mountAccessor, segmentIndex)
	}
	return m.months[monthsAgo].addNewClients(c, mountAccessor, segmentIndex)
}

func (m *multipleMonthsActivityClients) addRepeatedClients(monthsAgo int32, c *generation.Client, mountAccessor string, segmentIndex *int) error {
	addingTo := m.months[monthsAgo]
	repeatedFromMonth := monthsAgo + 1
	if c.RepeatedFromMonth > 0 {
		repeatedFromMonth = c.RepeatedFromMonth
	}
	repeatedFrom := m.months[repeatedFromMonth]
	numClients := 1
	if c.Count > 0 {
		numClients = int(c.Count)
	}
	for _, client := range repeatedFrom.clients {
		if c.NonEntity == client.NonEntity && mountAccessor == client.MountAccessor && c.Namespace == client.NamespaceID {
			addingTo.addEntityRecord(client, segmentIndex)
			numClients--
			if numClients == 0 {
				break
			}
		}
	}
	if numClients > 0 {
		return fmt.Errorf("missing repeated %d clients matching given parameters", numClients)
	}
	return nil
}

func (m *multipleMonthsActivityClients) write(ctx context.Context, opts map[generation.WriteOptions]struct{}, activityLog *ActivityLog) ([]string, error) {
	now := timeutil.StartOfMonth(time.Now().UTC())
	paths := []string{}
	for i, month := range m.months {
		var timestamp time.Time
		if i > 0 {
			timestamp = timeutil.StartOfMonth(timeutil.MonthsPreviousTo(i, now))
		} else {
			timestamp = now
		}
		segments, err := month.populateSegments()
		if err != nil {
			return nil, err
		}
		for segmentIndex, segment := range segments {
			if _, ok := opts[generation.WriteOptions_WRITE_ENTITIES]; ok {
				if segment == nil {
					// skip the index
					continue
				}
				entityPath, err := activityLog.saveSegmentEntitiesInternal(ctx, segmentInfo{
					startTimestamp:       timestamp.Unix(),
					currentClients:       &activity.EntityActivityLog{Clients: segment},
					clientSequenceNumber: uint64(segmentIndex),
					tokenCount:           &activity.TokenCount{},
				}, true)
				if err != nil {
					return nil, err
				}
				paths = append(paths, entityPath)
			}
		}
	}
	wg := sync.WaitGroup{}
	err := activityLog.refreshFromStoredLog(ctx, &wg, now)
	if err != nil {
		return nil, err
	}
	return paths, nil
}

func newMultipleMonthsActivityClients(numberOfMonths int) *multipleMonthsActivityClients {
	m := &multipleMonthsActivityClients{
		months: make([]*singleMonthActivityClients, numberOfMonths),
	}
	for i := 0; i < numberOfMonths; i++ {
		m.months[i] = &singleMonthActivityClients{
			predefinedSegments: make(map[int][]int),
		}
	}
	return m
}<|MERGE_RESOLUTION|>--- conflicted
+++ resolved
@@ -57,14 +57,10 @@
 	if len(input.Data) == 0 {
 		return logical.ErrorResponse("Missing required \"data\" values"), logical.ErrInvalidRequest
 	}
-<<<<<<< HEAD
 	err = clientcountutil.VerifyInput(input)
 	if err != nil {
 		return logical.ErrorResponse("Invalid input data: %s", err), logical.ErrInvalidRequest
 	}
-	return nil, nil
-=======
-
 	numMonths := 0
 	for _, month := range input.Data {
 		if int(month.GetMonthsAgo()) > numMonths {
@@ -92,7 +88,6 @@
 			"paths": paths,
 		},
 	}, nil
->>>>>>> e336bb4a
 }
 
 // singleMonthActivityClients holds a single month's client IDs, in the order they were seen
