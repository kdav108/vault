--- conflicted
+++ resolved
@@ -978,7 +978,7 @@
 	if err != nil {
 		return nil, fmt.Errorf("error saving revoked certificate to new location")
 	}
-	sc.Backend.incrementTotalRevokedCertificatesCount(certsCounted, revEntry.Key)
+	sc.Backend.ifCountEnabledIncrementTotalRevokedCertificatesCount(certsCounted, revEntry.Key)
 
 	// If this flag is enabled after the fact, existing local entries will be published to
 	// the unified storage space through a periodic function.
@@ -989,11 +989,6 @@
 			RevocationTimeUTC: revInfo.RevocationTimeUTC,
 			CertificateIssuer: revInfo.CertificateIssuer,
 		}
-<<<<<<< HEAD
-		sc.Backend.ifCountEnabledIncrementTotalRevokedCertificatesCount(certsCounted, revEntry.Key)
-	}
-=======
->>>>>>> af131ae1
 
 		ignoreErr := writeUnifiedRevocationEntry(sc, entry)
 		if ignoreErr != nil {
