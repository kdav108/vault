package pki

import (
	"context"
	"fmt"
	"sort"
	"strings"
	"sync"
	"sync/atomic"
	"time"

	"github.com/hashicorp/vault/sdk/helper/consts"

	"github.com/armon/go-metrics"
	"github.com/hashicorp/vault/helper/metricsutil"
	"github.com/hashicorp/vault/helper/namespace"
	"github.com/hashicorp/vault/sdk/framework"
	"github.com/hashicorp/vault/sdk/logical"
)

const (
	noRole       = 0
	roleOptional = 1
	roleRequired = 2
)

/*
 * PKI requests are a bit special to keep up with the various failure and load issues.
 *
 * Any requests to write/delete shared data (such as roles, issuers, keys, and configuration)
 * are always forwarded to the Primary cluster's active node to write and send the key
 * material/config globally across all clusters. Reads should be handled locally, to give a
 * sense of where this cluster's replication state is at.
 *
 * CRL/Revocation and Fetch Certificate APIs are handled by the active node within the cluster
 * they originate. This means, if a request comes into a performance secondary cluster, the writes
 * will be forwarded to that cluster's active node and not go all the way up to the performance primary's
 * active node.
 *
 * If a certificate issue request has a role in which no_store is set to true, that node itself
 * will issue the certificate and not forward the request to the active node, as this does not
 * need to write to storage.
 *
 * Following the same pattern, if a managed key is involved to sign an issued certificate request
 * and the local node does not have access for some reason to it, the request will be forwarded to
 * the active node within the cluster only.
 *
 * To make sense of what goes where the following bits need to be analyzed within the codebase.
 *
 * 1. The backend LocalStorage paths determine what storage paths will remain within a
 *    cluster and not be forwarded to a performance primary
 * 2. Within each path's OperationHandler definition, check to see if ForwardPerformanceStandby &
 *    ForwardPerformanceSecondary flags are set to short-circuit the request to a given active node
 * 3. Within the managed key util class in pki, an initialization failure could cause the request
 *    to be forwarded to an active node if not already on it.
 */

// Factory creates a new backend implementing the logical.Backend interface
func Factory(ctx context.Context, conf *logical.BackendConfig) (logical.Backend, error) {
	b := Backend(conf)
	if err := b.Setup(ctx, conf); err != nil {
		return nil, err
	}
	return b, nil
}

// Backend returns a new Backend framework struct
func Backend(conf *logical.BackendConfig) *backend {
	var b backend
	b.Backend = &framework.Backend{
		Help: strings.TrimSpace(backendHelp),

		PathsSpecial: &logical.Paths{
			Unauthenticated: []string{
				"cert/*",
				"ca/pem",
				"ca_chain",
				"ca",
				"crl/pem",
				"crl",
				"issuer/+/crl/der",
				"issuer/+/crl/pem",
				"issuer/+/crl",
				"issuer/+/pem",
				"issuer/+/der",
				"issuer/+/json",
				"issuers/", // LIST operations append a '/' to the requested path
				"ocsp",     // OCSP POST
				"ocsp/*",   // OCSP GET
			},

			LocalStorage: []string{
				"revoked/",
				legacyCRLPath,
				"crls/",
				"certs/",
			},

			Root: []string{
				"root",
				"root/sign-self-issued",
			},

			SealWrapStorage: []string{
				legacyCertBundlePath,
				keyPrefix,
			},
		},

		Paths: []*framework.Path{
			pathListRoles(&b),
			pathRoles(&b),
			pathGenerateRoot(&b),
			pathSignIntermediate(&b),
			pathSignSelfIssued(&b),
			pathDeleteRoot(&b),
			pathGenerateIntermediate(&b),
			pathSetSignedIntermediate(&b),
			pathConfigCA(&b),
			pathConfigCRL(&b),
			pathConfigURLs(&b),
			pathSignVerbatim(&b),
			pathSign(&b),
			pathIssue(&b),
			pathRotateCRL(&b),
			pathRevoke(&b),
			pathRevokeWithKey(&b),
			pathTidy(&b),
			pathTidyStatus(&b),

			// Issuer APIs
			pathListIssuers(&b),
			pathGetIssuer(&b),
			pathGetIssuerCRL(&b),
			pathImportIssuer(&b),
			pathIssuerIssue(&b),
			pathIssuerSign(&b),
			pathIssuerSignIntermediate(&b),
			pathIssuerSignSelfIssued(&b),
			pathIssuerSignVerbatim(&b),
			pathIssuerGenerateRoot(&b),
			pathRotateRoot(&b),
			pathIssuerGenerateIntermediate(&b),
			pathCrossSignIntermediate(&b),
			pathConfigIssuers(&b),
			pathReplaceRoot(&b),
			pathRevokeIssuer(&b),

			// Key APIs
			pathListKeys(&b),
			pathKey(&b),
			pathGenerateKey(&b),
			pathImportKey(&b),
			pathConfigKeys(&b),

			// Fetch APIs have been lowered to favor the newer issuer API endpoints
			pathFetchCA(&b),
			pathFetchCAChain(&b),
			pathFetchCRL(&b),
			pathFetchCRLViaCertPath(&b),
			pathFetchValidRaw(&b),
			pathFetchValid(&b),
			pathFetchListCerts(&b),

			// OCSP APIs
			buildPathOcspGet(&b),
			buildPathOcspPost(&b),
		},

		Secrets: []*framework.Secret{
			secretCerts(&b),
		},

		BackendType:    logical.TypeLogical,
		InitializeFunc: b.initialize,
		Invalidate:     b.invalidate,
		PeriodicFunc:   b.periodicFunc,
	}

	b.tidyCASGuard = new(uint32)
	b.tidyStatus = &tidyStatus{state: tidyStatusInactive}
	b.storage = conf.StorageView
	b.backendUUID = conf.BackendUUID

	b.pkiStorageVersion.Store(0)

<<<<<<< HEAD
	b.crlBuilder = &crlBuilder{}
	b.isOcspDisabled = atomic2.NewBool(false)

	b.certsCounted = atomic2.NewBool(false)
	b.certCount = new(uint32)
	b.revokedCertCount = new(uint32)
	b.possibleDoubleCountedSerials = make([]string, 0, 250)
	b.possibleDoubleCountedRevokedSerials = make([]string, 0, 250)
=======
	b.crlBuilder = newCRLBuilder()
>>>>>>> 7f90f83d

	return &b
}

type backend struct {
	*framework.Backend

	backendUUID       string
	storage           logical.Storage
	revokeStorageLock sync.RWMutex
	tidyCASGuard      *uint32

	tidyStatusLock sync.RWMutex
	tidyStatus     *tidyStatus

	certCount                           *uint32
	revokedCertCount                    *uint32
	certsCounted                        *atomic2.Bool
	possibleDoubleCountedSerials        []string
	possibleDoubleCountedRevokedSerials []string

	pkiStorageVersion atomic.Value
	crlBuilder        *crlBuilder

	// Write lock around issuers and keys.
	issuersLock sync.RWMutex
}

type (
	tidyStatusState int
	roleOperation   func(ctx context.Context, req *logical.Request, data *framework.FieldData, role *roleEntry) (*logical.Response, error)
)

const (
	tidyStatusInactive tidyStatusState = iota
	tidyStatusStarted
	tidyStatusFinished
	tidyStatusError
)

type tidyStatus struct {
	// Parameters used to initiate the operation
	safetyBuffer     int
	tidyCertStore    bool
	tidyRevokedCerts bool

	// Status
	state                   tidyStatusState
	err                     error
	timeStarted             time.Time
	timeFinished            time.Time
	message                 string
	certStoreDeletedCount   uint
	revokedCertDeletedCount uint
}

const backendHelp = `
The PKI backend dynamically generates X509 server and client certificates.

After mounting this backend, configure the CA using the "pem_bundle" endpoint within
the "config/" path.
`

func metricsKey(req *logical.Request, extra ...string) []string {
	if req == nil || req.MountPoint == "" {
		return extra
	}
	key := make([]string, len(extra)+1)
	key[0] = req.MountPoint[:len(req.MountPoint)-1]
	copy(key[1:], extra)
	return key
}

func (b *backend) metricsWrap(callType string, roleMode int, ofunc roleOperation) framework.OperationFunc {
	return func(ctx context.Context, req *logical.Request, data *framework.FieldData) (*logical.Response, error) {
		key := metricsKey(req, callType)
		var role *roleEntry
		var labels []metrics.Label
		var err error

		var roleName string
		switch roleMode {
		case roleRequired:
			roleName = data.Get("role").(string)
		case roleOptional:
			r, ok := data.GetOk("role")
			if ok {
				roleName = r.(string)
			}
		}
		if roleMode > noRole {
			// Get the role
			role, err = b.getRole(ctx, req.Storage, roleName)
			if err != nil {
				return nil, err
			}
			if role == nil && (roleMode == roleRequired || len(roleName) > 0) {
				return logical.ErrorResponse(fmt.Sprintf("unknown role: %s", roleName)), nil
			}
			labels = []metrics.Label{{"role", roleName}}
		}

		ns, err := namespace.FromContext(ctx)
		if err == nil {
			labels = append(labels, metricsutil.NamespaceLabel(ns))
		}

		start := time.Now()
		defer metrics.MeasureSinceWithLabels(key, start, labels)
		resp, err := ofunc(ctx, req, data, role)

		if err != nil || resp.IsError() {
			metrics.IncrCounterWithLabels(append(key, "failure"), 1.0, labels)
		} else {
			metrics.IncrCounterWithLabels(key, 1.0, labels)
		}
		return resp, err
	}
}

// initialize is used to perform a possible PKI storage migration if needed
func (b *backend) initialize(ctx context.Context, _ *logical.InitializationRequest) error {
	sc := b.makeStorageContext(ctx, b.storage)
	if err := b.crlBuilder.reloadConfigIfRequired(sc); err != nil {
		return err
	}

	err := b.initializePKIIssuersStorage(ctx)
	if err != nil {
		return err
	}

	// Initialize also needs to populate our certificate and revoked certificate count
	err = b.initializeStoredCertificateCounts(ctx)
	if err != nil {
		return err
	}

	return nil
}

func (b *backend) initializePKIIssuersStorage(ctx context.Context) error {

	// Grab the lock prior to the updating of the storage lock preventing us flipping
	// the storage flag midway through the request stream of other requests.
	b.issuersLock.Lock()
	defer b.issuersLock.Unlock()

	// Load up our current pki storage state, no matter the host type we are on.
	b.updatePkiStorageVersion(ctx, false)

	// Early exit if not a primary cluster or performance secondary with a local mount.
	if b.System().ReplicationState().HasState(consts.ReplicationDRSecondary|consts.ReplicationPerformanceStandby) ||
		(!b.System().LocalMount() && b.System().ReplicationState().HasState(consts.ReplicationPerformanceSecondary)) {
		b.Logger().Debug("skipping PKI migration as we are not on primary or secondary with a local mount")
		return nil
	}

	if err := migrateStorage(ctx, b, b.storage); err != nil {
		b.Logger().Error("Error during migration of PKI mount: " + err.Error())
		return err
	}

	b.updatePkiStorageVersion(ctx, false)

	return nil
}

func (b *backend) useLegacyBundleCaStorage() bool {
	// This helper function is here to choose whether or not we use the newer
	// issuer/key storage format or the older legacy ca bundle format.
	//
	// This happens because we might've upgraded secondary PR clusters to
	// newer vault code versions. We still want to be able to service requests
	// with the old bundle format (e.g., issuing and revoking certs), until
	// the primary cluster's active node is upgraded to the newer Vault version
	// and the storage is migrated to the new format.
	version := b.pkiStorageVersion.Load()
	return version == nil || version == 0
}

func (b *backend) updatePkiStorageVersion(ctx context.Context, grabIssuersLock bool) {
	info, err := getMigrationInfo(ctx, b.storage)
	if err != nil {
		b.Logger().Error(fmt.Sprintf("Failed loading PKI migration status, staying in legacy mode: %v", err))
		return
	}

	if grabIssuersLock {
		b.issuersLock.Lock()
		defer b.issuersLock.Unlock()
	}

	if info.isRequired {
		b.pkiStorageVersion.Store(0)
	} else {
		b.pkiStorageVersion.Store(1)
	}
}

func (b *backend) invalidate(ctx context.Context, key string) {
	switch {
	case strings.HasPrefix(key, legacyMigrationBundleLogKey):
		// This is for a secondary cluster to pick up that the migration has completed
		// and reset its compatibility mode and rebuild the CRL locally. Kick it off
		// as a go routine to not block this call due to the lock grabbing
		// within updatePkiStorageVersion.
		go func() {
			b.Logger().Info("Detected a migration completed, resetting pki storage version")
			b.updatePkiStorageVersion(ctx, true)
			b.crlBuilder.requestRebuildIfActiveNode(b)
		}()
	case strings.HasPrefix(key, issuerPrefix):
		// If an issuer has changed on the primary, we need to schedule an update of our CRL,
		// the primary cluster would have done it already, but the CRL is cluster specific so
		// force a rebuild of ours.
		if !b.useLegacyBundleCaStorage() {
			b.crlBuilder.requestRebuildIfActiveNode(b)
		} else {
			b.Logger().Debug("Ignoring invalidation updates for issuer as the PKI migration has yet to complete.")
		}
	case key == "config/crl":
		// We may need to reload our OCSP status flag
		b.crlBuilder.markConfigDirty()
	}
}

func (b *backend) periodicFunc(ctx context.Context, request *logical.Request) error {
<<<<<<< HEAD
	return b.crlBuilder.rebuildIfForced(ctx, b, request)
}

func (b *backend) initializeStoredCertificateCounts(ctx context.Context) error {
	b.tidyStatusLock.Lock()
	defer b.tidyStatusLock.Unlock()
	// For performance reasons, we can't lock on issuance/storage of certs until a list operation completes,
	// but we want to limit possible miscounts / double-counts to over-counting, so we take the tidy lock which
	// prevents (most) deletions

	entries, err := b.storage.List(ctx, "certs/")
	if err != nil {
		return err
	}
	atomic.AddUint32(b.certCount, uint32(len(entries)))

	revokedEntries, err := b.storage.List(ctx, "revoked/")
	if err != nil {
		return err
	}
	atomic.AddUint32(b.revokedCertCount, uint32(len(revokedEntries)))

	b.certsCounted.Store(true)
	// Now that the metrics are set, we can switch from appending newly-stored certificates to the possible double-count
	// list, and instead have them update the counter directly.  We need to do this so that we are looking at a static
	// slice of possibly double counted serials.  Note that certsCounted is computed before the storage operation, so
	// there may be some delay here.
	metrics.SetGauge([]string{"secrets", "pki", "total_certificates_stored"}, float32(*b.certCount))
	metrics.SetGauge([]string{"secrets", "pki", "total_revoked_certificates_stored"}, float32(*b.revokedCertCount))

	// Sort the listed-entries first, to accommodate that delay.
	sort.Slice(entries, func(i, j int) bool {
		return entries[i] < entries[j]
	})

	sort.Slice(revokedEntries, func(i, j int) bool {
		return revokedEntries[i] < revokedEntries[j]
	})

	// We assume here that these lists are now complete.
	sort.Slice(b.possibleDoubleCountedSerials, func(i, j int) bool {
		return b.possibleDoubleCountedSerials[i] < b.possibleDoubleCountedSerials[j]
	})

	listEntriesIndex := 0
	possibleDoubleCountIndex := 0
	for {
		if listEntriesIndex >= len(entries) {
			break
		}
		if possibleDoubleCountIndex >= len(b.possibleDoubleCountedSerials) {
			break
		}
		if entries[listEntriesIndex] == b.possibleDoubleCountedSerials[possibleDoubleCountIndex] {
			// This represents a double-counted entry
			b.decrementTotalCertificatesCount()
			listEntriesIndex = listEntriesIndex + 1
			possibleDoubleCountIndex = possibleDoubleCountIndex + 1
			continue
		}
		if entries[listEntriesIndex] < b.possibleDoubleCountedSerials[possibleDoubleCountIndex] {
			listEntriesIndex = listEntriesIndex + 1
			continue
		}
		if entries[listEntriesIndex] > b.possibleDoubleCountedSerials[possibleDoubleCountIndex] {
			possibleDoubleCountIndex = possibleDoubleCountIndex + 1
			continue
		}
	}

	sort.Slice(b.possibleDoubleCountedRevokedSerials, func(i, j int) bool {
		return b.possibleDoubleCountedRevokedSerials[i] < b.possibleDoubleCountedRevokedSerials[j]
	})

	listRevokedEntriesIndex := 0
	possibleRevokedDoubleCountIndex := 0
	for {
		if listRevokedEntriesIndex >= len(revokedEntries) {
			break
		}
		if possibleRevokedDoubleCountIndex >= len(b.possibleDoubleCountedRevokedSerials) {
			break
		}
		if revokedEntries[listRevokedEntriesIndex] == b.possibleDoubleCountedRevokedSerials[possibleRevokedDoubleCountIndex] {
			// This represents a double-counted revoked entry
			b.decrementTotalRevokedCertificatesCount()
			listRevokedEntriesIndex = listRevokedEntriesIndex + 1
			possibleRevokedDoubleCountIndex = possibleRevokedDoubleCountIndex + 1
			continue
		}
		if revokedEntries[listRevokedEntriesIndex] < b.possibleDoubleCountedRevokedSerials[possibleRevokedDoubleCountIndex] {
			listRevokedEntriesIndex = listRevokedEntriesIndex + 1
			continue
		}
		if revokedEntries[listRevokedEntriesIndex] > b.possibleDoubleCountedRevokedSerials[possibleRevokedDoubleCountIndex] {
			possibleRevokedDoubleCountIndex = possibleRevokedDoubleCountIndex + 1
			continue
		}
	}

	b.possibleDoubleCountedRevokedSerials = nil
	b.possibleDoubleCountedSerials = nil

	return nil
}

// The "certsCounted" boolean here should be loaded from the backend certsCounted before the corresponding storage call:
// eg. certsCounted := b.certsCounted.Load()
func (b *backend) incrementTotalCertificatesCount(certsCounted bool, newSerial string) {
	atomic.AddUint32(b.certCount, 1)
	switch {
	case !certsCounted && b.possibleDoubleCountedSerials != nil:
		// This is unsafe, but a good best-attempt
		b.possibleDoubleCountedSerials = append(b.possibleDoubleCountedSerials, newSerial)
	default:
		metrics.SetGauge([]string{"secrets", "pki", "total_certificates_stored"}, float32(*b.certCount))
	}
}

func (b *backend) decrementTotalCertificatesCount() {
	atomic.AddUint32(b.certCount, ^uint32(0))
	metrics.SetGauge([]string{"secrets", "pki", "total_certificates_stored"}, float32(*b.certCount))
}

// The "certsCounted" boolean here should be loaded from the backend certsCounted before the corresponding storage call:
// eg. certsCounted := b.certsCounted.Load()
func (b *backend) incrementTotalRevokedCertificatesCount(certsCounted bool, newSerial string) {
	atomic.AddUint32(b.revokedCertCount, 1)
	switch {
	case !certsCounted && b.possibleDoubleCountedRevokedSerials != nil:
		// This is unsafe, but a good best-attempt
		b.possibleDoubleCountedRevokedSerials = append(b.possibleDoubleCountedRevokedSerials, newSerial)
	default:
		metrics.SetGauge([]string{"secrets", "pki", "total_revoked_certificates_stored"}, float32(*b.revokedCertCount))
	}
}

func (b *backend) decrementTotalRevokedCertificatesCount() {
	atomic.AddUint32(b.revokedCertCount, ^uint32(0))
	metrics.SetGauge([]string{"secrets", "pki", "total_revoked_certificates_stored"}, float32(*b.revokedCertCount))
=======
	// First attempt to reload the CRL configuration.
	sc := b.makeStorageContext(ctx, request.Storage)
	if err := b.crlBuilder.reloadConfigIfRequired(sc); err != nil {
		return err
	}

	// Check if we're set to auto rebuild and a CRL is set to expire.
	if err := b.crlBuilder.checkForAutoRebuild(sc); err != nil {
		return err
	}

	// Then attempt to rebuild the CRLs if required.
	if err := b.crlBuilder.rebuildIfForced(ctx, b, request); err != nil {
		return err
	}

	// All good!
	return nil
>>>>>>> 7f90f83d
}<|MERGE_RESOLUTION|>--- conflicted
+++ resolved
@@ -184,18 +184,13 @@
 
 	b.pkiStorageVersion.Store(0)
 
-<<<<<<< HEAD
-	b.crlBuilder = &crlBuilder{}
-	b.isOcspDisabled = atomic2.NewBool(false)
+	b.crlBuilder = newCRLBuilder()
 
 	b.certsCounted = atomic2.NewBool(false)
 	b.certCount = new(uint32)
 	b.revokedCertCount = new(uint32)
 	b.possibleDoubleCountedSerials = make([]string, 0, 250)
 	b.possibleDoubleCountedRevokedSerials = make([]string, 0, 250)
-=======
-	b.crlBuilder = newCRLBuilder()
->>>>>>> 7f90f83d
 
 	return &b
 }
@@ -424,8 +419,24 @@
 }
 
 func (b *backend) periodicFunc(ctx context.Context, request *logical.Request) error {
-<<<<<<< HEAD
-	return b.crlBuilder.rebuildIfForced(ctx, b, request)
+	// First attempt to reload the CRL configuration.
+	sc := b.makeStorageContext(ctx, request.Storage)
+	if err := b.crlBuilder.reloadConfigIfRequired(sc); err != nil {
+		return err
+	}
+
+	// Check if we're set to auto rebuild and a CRL is set to expire.
+	if err := b.crlBuilder.checkForAutoRebuild(sc); err != nil {
+		return err
+	}
+
+	// Then attempt to rebuild the CRLs if required.
+	if err := b.crlBuilder.rebuildIfForced(ctx, b, request); err != nil {
+		return err
+	}
+
+	// All good!
+	return nil
 }
 
 func (b *backend) initializeStoredCertificateCounts(ctx context.Context) error {
@@ -565,24 +576,4 @@
 func (b *backend) decrementTotalRevokedCertificatesCount() {
 	atomic.AddUint32(b.revokedCertCount, ^uint32(0))
 	metrics.SetGauge([]string{"secrets", "pki", "total_revoked_certificates_stored"}, float32(*b.revokedCertCount))
-=======
-	// First attempt to reload the CRL configuration.
-	sc := b.makeStorageContext(ctx, request.Storage)
-	if err := b.crlBuilder.reloadConfigIfRequired(sc); err != nil {
-		return err
-	}
-
-	// Check if we're set to auto rebuild and a CRL is set to expire.
-	if err := b.crlBuilder.checkForAutoRebuild(sc); err != nil {
-		return err
-	}
-
-	// Then attempt to rebuild the CRLs if required.
-	if err := b.crlBuilder.rebuildIfForced(ctx, b, request); err != nil {
-		return err
-	}
-
-	// All good!
-	return nil
->>>>>>> 7f90f83d
 }