package pki

import (
	"bytes"
	"context"
	"crypto"
	"crypto/ecdsa"
	"crypto/ed25519"
	"crypto/elliptic"
	"crypto/rand"
	"crypto/rsa"
	"crypto/x509"
	"crypto/x509/pkix"
	"encoding/base64"
	"encoding/hex"
	"encoding/json"
	"encoding/pem"
	"fmt"
	"math"
	"math/big"
	mathrand "math/rand"
	"net"
	"net/url"
	"os"
	"reflect"
	"sort"
	"strconv"
	"strings"
	"sync"
	"sync/atomic"
	"testing"
	"time"

	"github.com/stretchr/testify/require"

	"github.com/armon/go-metrics"
	"github.com/fatih/structs"
	"github.com/go-test/deep"
	"github.com/hashicorp/go-secure-stdlib/strutil"
	"github.com/hashicorp/vault/api"
	auth "github.com/hashicorp/vault/api/auth/userpass"
	"github.com/hashicorp/vault/builtin/credential/userpass"
	logicaltest "github.com/hashicorp/vault/helper/testhelpers/logical"
	vaulthttp "github.com/hashicorp/vault/http"
	"github.com/hashicorp/vault/sdk/helper/certutil"
	"github.com/hashicorp/vault/sdk/logical"
	"github.com/hashicorp/vault/vault"
	"github.com/mitchellh/mapstructure"
	"golang.org/x/net/idna"
)

var stepCount = 0

// From builtin/credential/cert/test-fixtures/root/rootcacert.pem
const (
	rootCACertPEM = `-----BEGIN CERTIFICATE-----
MIIDPDCCAiSgAwIBAgIUb5id+GcaMeMnYBv3MvdTGWigyJ0wDQYJKoZIhvcNAQEL
BQAwFjEUMBIGA1UEAxMLZXhhbXBsZS5jb20wHhcNMTYwMjI5MDIyNzI5WhcNMjYw
MjI2MDIyNzU5WjAWMRQwEgYDVQQDEwtleGFtcGxlLmNvbTCCASIwDQYJKoZIhvcN
AQEBBQADggEPADCCAQoCggEBAOxTMvhTuIRc2YhxZpmPwegP86cgnqfT1mXxi1A7
Q7qax24Nqbf00I3oDMQtAJlj2RB3hvRSCb0/lkF7i1Bub+TGxuM7NtZqp2F8FgG0
z2md+W6adwW26rlxbQKjmRvMn66G9YPTkoJmPmxt2Tccb9+apmwW7lslL5j8H48x
AHJTMb+PMP9kbOHV5Abr3PT4jXUPUr/mWBvBiKiHG0Xd/HEmlyOEPeAThxK+I5tb
6m+eB+7cL9BsvQpy135+2bRAxUphvFi5NhryJ2vlAvoJ8UqigsNK3E28ut60FAoH
SWRfFUFFYtfPgTDS1yOKU/z/XMU2giQv2HrleWt0mp4jqBUCAwEAAaOBgTB/MA4G
A1UdDwEB/wQEAwIBBjAPBgNVHRMBAf8EBTADAQH/MB0GA1UdDgQWBBSdxLNP/ocx
7HK6JT3/sSAe76iTmzAfBgNVHSMEGDAWgBSdxLNP/ocx7HK6JT3/sSAe76iTmzAc
BgNVHREEFTATggtleGFtcGxlLmNvbYcEfwAAATANBgkqhkiG9w0BAQsFAAOCAQEA
wHThDRsXJunKbAapxmQ6bDxSvTvkLA6m97TXlsFgL+Q3Jrg9HoJCNowJ0pUTwhP2
U946dCnSCkZck0fqkwVi4vJ5EQnkvyEbfN4W5qVsQKOFaFVzep6Qid4rZT6owWPa
cNNzNcXAee3/j6hgr6OQ/i3J6fYR4YouYxYkjojYyg+CMdn6q8BoV0BTsHdnw1/N
ScbnBHQIvIZMBDAmQueQZolgJcdOuBLYHe/kRy167z8nGg+PUFKIYOL8NaOU1+CJ
t2YaEibVq5MRqCbRgnd9a2vG0jr5a3Mn4CUUYv+5qIjP3hUusYenW1/EWtn1s/gk
zehNe5dFTjFpylg1o6b8Ow==
-----END CERTIFICATE-----`
	rootCAKeyPEM = `-----BEGIN RSA PRIVATE KEY-----
MIIEpQIBAAKCAQEA7FMy+FO4hFzZiHFmmY/B6A/zpyCep9PWZfGLUDtDuprHbg2p
t/TQjegMxC0AmWPZEHeG9FIJvT+WQXuLUG5v5MbG4zs21mqnYXwWAbTPaZ35bpp3
BbbquXFtAqOZG8yfrob1g9OSgmY+bG3ZNxxv35qmbBbuWyUvmPwfjzEAclMxv48w
/2Rs4dXkBuvc9PiNdQ9Sv+ZYG8GIqIcbRd38cSaXI4Q94BOHEr4jm1vqb54H7twv
0Gy9CnLXfn7ZtEDFSmG8WLk2GvIna+UC+gnxSqKCw0rcTby63rQUCgdJZF8VQUVi
18+BMNLXI4pT/P9cxTaCJC/YeuV5a3SaniOoFQIDAQABAoIBAQCoGZJC84JnnIgb
ttZNWuWKBXbCJcDVDikOQJ9hBZbqsFg1X0CfGmQS3MHf9Ubc1Ro8zVjQh15oIEfn
8lIpdzTeXcpxLdiW8ix3ekVJF20F6pnXY8ZP6UnTeOwamXY6QPZAtb0D9UXcvY+f
nw+IVRD6082XS0Rmzu+peYWVXDy+FDN+HJRANBcdJZz8gOmNBIe0qDWx1b85d/s8
2Kk1Wwdss1IwAGeSddTSwzBNaaHdItZaMZOqPW1gRyBfVSkcUQIE6zn2RKw2b70t
grkIvyRcTdfmiKbqkkJ+eR+ITOUt0cBZSH4cDjlQA+r7hulvoBpQBRj068Toxkcc
bTagHaPBAoGBAPWPGVkHqhTbJ/DjmqDIStxby2M1fhhHt4xUGHinhUYjQjGOtDQ9
0mfaB7HObudRiSLydRAVGAHGyNJdQcTeFxeQbovwGiYKfZSA1IGpea7dTxPpGEdN
ksA0pzSp9MfKzX/MdLuAkEtO58aAg5YzsgX9hDNxo4MhH/gremZhEGZlAoGBAPZf
lqdYvAL0fjHGJ1FUEalhzGCGE9PH2iOqsxqLCXK7bDbzYSjvuiHkhYJHAOgVdiW1
lB34UHHYAqZ1VVoFqJ05gax6DE2+r7K5VV3FUCaC0Zm3pavxchU9R/TKP82xRrBj
AFWwdgDTxUyvQEmgPR9sqorftO71Iz2tiwyTpIfxAoGBAIhEMLzHFAse0rtKkrRG
ccR27BbRyHeQ1Lp6sFnEHKEfT8xQdI/I/snCpCJ3e/PBu2g5Q9z416mktiyGs8ib
thTNgYsGYnxZtfaCx2pssanoBcn2wBJRae5fSapf5gY49HDG9MBYR7qCvvvYtSzU
4yWP2ZzyotpRt3vwJKxLkN5BAoGAORHpZvhiDNkvxj3da7Rqpu7VleJZA2y+9hYb
iOF+HcqWhaAY+I+XcTRrTMM/zYLzLEcEeXDEyao86uwxCjpXVZw1kotvAC9UqbTO
tnr3VwRkoxPsV4kFYTAh0+1pnC8dbcxxDmhi3Uww3tOVs7hfkEDuvF6XnebA9A+Y
LyCgMzECgYEA6cCU8QODOivIKWFRXucvWckgE6MYDBaAwe6qcLsd1Q/gpE2e3yQc
4RB3bcyiPROLzMLlXFxf1vSNJQdIaVfrRv+zJeGIiivLPU8+Eq4Lrb+tl1LepcOX
OzQeADTSCn5VidOfjDkIst9UXjMlrFfV9/oJEw5Eiqa6lkNPCGDhfA8=
-----END RSA PRIVATE KEY-----`
)

func TestPKI_RequireCN(t *testing.T) {
	t.Parallel()
	b, s := createBackendWithStorage(t)

	resp, err := CBWrite(b, s, "root/generate/internal", map[string]interface{}{
		"common_name": "myvault.com",
	})
	if err != nil {
		t.Fatal(err)
	}
	if resp == nil {
		t.Fatal("expected ca info")
	}

	// Create a role which does require CN (default)
	_, err = CBWrite(b, s, "roles/example", map[string]interface{}{
		"allowed_domains":    "foobar.com,zipzap.com,abc.com,xyz.com",
		"allow_bare_domains": true,
		"allow_subdomains":   true,
		"max_ttl":            "2h",
	})
	if err != nil {
		t.Fatal(err)
	}

	// Issue a cert with require_cn set to true and with common name supplied.
	// It should succeed.
	_, err = CBWrite(b, s, "issue/example", map[string]interface{}{
		"common_name": "foobar.com",
	})
	if err != nil {
		t.Fatal(err)
	}

	// Issue a cert with require_cn set to true and with out supplying the
	// common name. It should error out.
	_, err = CBWrite(b, s, "issue/example", map[string]interface{}{})
	if err == nil {
		t.Fatalf("expected an error due to missing common_name")
	}

	// Modify the role to make the common name optional
	_, err = CBWrite(b, s, "roles/example", map[string]interface{}{
		"allowed_domains":    "foobar.com,zipzap.com,abc.com,xyz.com",
		"allow_bare_domains": true,
		"allow_subdomains":   true,
		"max_ttl":            "2h",
		"require_cn":         false,
	})
	if err != nil {
		t.Fatal(err)
	}

	// Issue a cert with require_cn set to false and without supplying the
	// common name. It should succeed.
	resp, err = CBWrite(b, s, "issue/example", map[string]interface{}{})
	if err != nil {
		t.Fatal(err)
	}

	if resp.Data["certificate"] == "" {
		t.Fatalf("expected a cert to be generated")
	}

	// Issue a cert with require_cn set to false and with a common name. It
	// should succeed.
	resp, err = CBWrite(b, s, "issue/example", map[string]interface{}{})
	if err != nil {
		t.Fatal(err)
	}

	if resp.Data["certificate"] == "" {
		t.Fatalf("expected a cert to be generated")
	}
}

func TestPKI_DeviceCert(t *testing.T) {
	t.Parallel()
	b, s := createBackendWithStorage(t)

	resp, err := CBWrite(b, s, "root/generate/internal", map[string]interface{}{
		"common_name":         "myvault.com",
		"not_after":           "9999-12-31T23:59:59Z",
		"not_before_duration": "2h",
	})
	if err != nil {
		t.Fatal(err)
	}
	if resp == nil {
		t.Fatal("expected ca info")
	}
	var certBundle certutil.CertBundle
	err = mapstructure.Decode(resp.Data, &certBundle)
	if err != nil {
		t.Fatal(err)
	}

	parsedCertBundle, err := certBundle.ToParsedCertBundle()
	if err != nil {
		t.Fatal(err)
	}
	cert := parsedCertBundle.Certificate
	notAfter := cert.NotAfter.Format(time.RFC3339)
	if notAfter != "9999-12-31T23:59:59Z" {
		t.Fatalf("not after from certificate: %v is not matching with input parameter: %v", cert.NotAfter, "9999-12-31T23:59:59Z")
	}
	if math.Abs(float64(time.Now().Add(-2*time.Hour).Unix()-cert.NotBefore.Unix())) > 10 {
		t.Fatalf("root/generate/internal did not properly set validity period (notBefore): was %v vs expected %v", cert.NotBefore, time.Now().Add(-2*time.Hour))
	}

	// Create a role which does require CN (default)
	_, err = CBWrite(b, s, "roles/example", map[string]interface{}{
		"allowed_domains":    "foobar.com,zipzap.com,abc.com,xyz.com",
		"allow_bare_domains": true,
		"allow_subdomains":   true,
		"not_after":          "9999-12-31T23:59:59Z",
	})
	if err != nil {
		t.Fatal(err)
	}

	// Issue a cert with require_cn set to true and with common name supplied.
	// It should succeed.
	resp, err = CBWrite(b, s, "issue/example", map[string]interface{}{
		"common_name": "foobar.com",
	})
	if err != nil {
		t.Fatal(err)
	}
	err = mapstructure.Decode(resp.Data, &certBundle)
	if err != nil {
		t.Fatal(err)
	}

	parsedCertBundle, err = certBundle.ToParsedCertBundle()
	if err != nil {
		t.Fatal(err)
	}
	cert = parsedCertBundle.Certificate
	notAfter = cert.NotAfter.Format(time.RFC3339)
	if notAfter != "9999-12-31T23:59:59Z" {
		t.Fatal(fmt.Errorf("not after from certificate  is not matching with input parameter"))
	}
}

func TestBackend_InvalidParameter(t *testing.T) {
	t.Parallel()
	b, s := createBackendWithStorage(t)

	_, err := CBWrite(b, s, "root/generate/internal", map[string]interface{}{
		"common_name": "myvault.com",
		"not_after":   "9999-12-31T23:59:59Z",
		"ttl":         "25h",
	})
	if err == nil {
		t.Fatal(err)
	}

	_, err = CBWrite(b, s, "root/generate/internal", map[string]interface{}{
		"common_name": "myvault.com",
		"not_after":   "9999-12-31T23:59:59",
	})
	if err == nil {
		t.Fatal(err)
	}
}

func TestBackend_CSRValues(t *testing.T) {
	t.Parallel()
	initTest.Do(setCerts)
	b, _ := createBackendWithStorage(t)

	testCase := logicaltest.TestCase{
		LogicalBackend: b,
		Steps:          []logicaltest.TestStep{},
	}

	intdata := map[string]interface{}{}
	reqdata := map[string]interface{}{}
	testCase.Steps = append(testCase.Steps, generateCSRSteps(t, ecCACert, ecCAKey, intdata, reqdata)...)

	logicaltest.Test(t, testCase)
}

func TestBackend_URLsCRUD(t *testing.T) {
	t.Parallel()
	initTest.Do(setCerts)
	b, _ := createBackendWithStorage(t)

	testCase := logicaltest.TestCase{
		LogicalBackend: b,
		Steps:          []logicaltest.TestStep{},
	}

	intdata := map[string]interface{}{}
	reqdata := map[string]interface{}{}
	testCase.Steps = append(testCase.Steps, generateURLSteps(t, ecCACert, ecCAKey, intdata, reqdata)...)

	logicaltest.Test(t, testCase)
}

// Generates and tests steps that walk through the various possibilities
// of role flags to ensure that they are properly restricted
func TestBackend_Roles(t *testing.T) {
	t.Parallel()
	cases := []struct {
		name      string
		key, cert *string
		useCSR    bool
	}{
		{"RSA", &rsaCAKey, &rsaCACert, false},
		{"RSACSR", &rsaCAKey, &rsaCACert, true},
		{"EC", &ecCAKey, &ecCACert, false},
		{"ECCSR", &ecCAKey, &ecCACert, true},
		{"ED", &edCAKey, &edCACert, false},
		{"EDCSR", &edCAKey, &edCACert, true},
	}

	for _, tc := range cases {
		tc := tc

		t.Run(tc.name, func(t *testing.T) {
			initTest.Do(setCerts)
			b, _ := createBackendWithStorage(t)

			testCase := logicaltest.TestCase{
				LogicalBackend: b,
				Steps: []logicaltest.TestStep{
					{
						Operation: logical.UpdateOperation,
						Path:      "config/ca",
						Data: map[string]interface{}{
							"pem_bundle": *tc.key + "\n" + *tc.cert,
						},
					},
				},
			}

			testCase.Steps = append(testCase.Steps, generateRoleSteps(t, tc.useCSR)...)
			if len(os.Getenv("VAULT_VERBOSE_PKITESTS")) > 0 {
				for i, v := range testCase.Steps {
					data := map[string]interface{}{}
					var keys []string
					for k := range v.Data {
						keys = append(keys, k)
					}
					sort.Strings(keys)
					for _, k := range keys {
						interf := v.Data[k]
						switch v := interf.(type) {
						case bool:
							if !v {
								continue
							}
						case int:
							if v == 0 {
								continue
							}
						case []string:
							if len(v) == 0 {
								continue
							}
						case string:
							if v == "" {
								continue
							}
							lines := strings.Split(v, "\n")
							if len(lines) > 1 {
								data[k] = lines[0] + " ... (truncated)"
								continue
							}
						}
						data[k] = interf

					}
					t.Logf("Step %d:\n%s %s err=%v %+v\n\n", i+1, v.Operation, v.Path, v.ErrorOk, data)
				}
			}

			logicaltest.Test(t, testCase)
		})
	}
}

// Performs some validity checking on the returned bundles
func checkCertsAndPrivateKey(keyType string, key crypto.Signer, usage x509.KeyUsage, extUsage x509.ExtKeyUsage, validity time.Duration, certBundle *certutil.CertBundle) (*certutil.ParsedCertBundle, error) {
	parsedCertBundle, err := certBundle.ToParsedCertBundle()
	if err != nil {
		return nil, fmt.Errorf("error parsing cert bundle: %s", err)
	}

	if key != nil {
		switch keyType {
		case "rsa":
			parsedCertBundle.PrivateKeyType = certutil.RSAPrivateKey
			parsedCertBundle.PrivateKey = key
			parsedCertBundle.PrivateKeyBytes = x509.MarshalPKCS1PrivateKey(key.(*rsa.PrivateKey))
		case "ec":
			parsedCertBundle.PrivateKeyType = certutil.ECPrivateKey
			parsedCertBundle.PrivateKey = key
			parsedCertBundle.PrivateKeyBytes, err = x509.MarshalECPrivateKey(key.(*ecdsa.PrivateKey))
			if err != nil {
				return nil, fmt.Errorf("error parsing EC key: %s", err)
			}
		case "ed25519":
			parsedCertBundle.PrivateKeyType = certutil.Ed25519PrivateKey
			parsedCertBundle.PrivateKey = key
			parsedCertBundle.PrivateKeyBytes, err = x509.MarshalPKCS8PrivateKey(key.(ed25519.PrivateKey))
			if err != nil {
				return nil, fmt.Errorf("error parsing Ed25519 key: %s", err)
			}
		}
	}

	switch {
	case parsedCertBundle.Certificate == nil:
		return nil, fmt.Errorf("did not find a certificate in the cert bundle")
	case len(parsedCertBundle.CAChain) == 0 || parsedCertBundle.CAChain[0].Certificate == nil:
		return nil, fmt.Errorf("did not find a CA in the cert bundle")
	case parsedCertBundle.PrivateKey == nil:
		return nil, fmt.Errorf("did not find a private key in the cert bundle")
	case parsedCertBundle.PrivateKeyType == certutil.UnknownPrivateKey:
		return nil, fmt.Errorf("could not figure out type of private key")
	}

	switch {
	case parsedCertBundle.PrivateKeyType == certutil.Ed25519PrivateKey && keyType != "ed25519":
		fallthrough
	case parsedCertBundle.PrivateKeyType == certutil.RSAPrivateKey && keyType != "rsa":
		fallthrough
	case parsedCertBundle.PrivateKeyType == certutil.ECPrivateKey && keyType != "ec":
		return nil, fmt.Errorf("given key type does not match type found in bundle")
	}

	cert := parsedCertBundle.Certificate

	if usage != cert.KeyUsage {
		return nil, fmt.Errorf("expected usage of %#v, got %#v; ext usage is %#v", usage, cert.KeyUsage, cert.ExtKeyUsage)
	}

	// There should only be one ext usage type, because only one is requested
	// in the tests
	if len(cert.ExtKeyUsage) != 1 {
		return nil, fmt.Errorf("got wrong size key usage in generated cert; expected 1, values are %#v", cert.ExtKeyUsage)
	}
	switch extUsage {
	case x509.ExtKeyUsageEmailProtection:
		if cert.ExtKeyUsage[0] != x509.ExtKeyUsageEmailProtection {
			return nil, fmt.Errorf("bad extended key usage")
		}
	case x509.ExtKeyUsageServerAuth:
		if cert.ExtKeyUsage[0] != x509.ExtKeyUsageServerAuth {
			return nil, fmt.Errorf("bad extended key usage")
		}
	case x509.ExtKeyUsageClientAuth:
		if cert.ExtKeyUsage[0] != x509.ExtKeyUsageClientAuth {
			return nil, fmt.Errorf("bad extended key usage")
		}
	case x509.ExtKeyUsageCodeSigning:
		if cert.ExtKeyUsage[0] != x509.ExtKeyUsageCodeSigning {
			return nil, fmt.Errorf("bad extended key usage")
		}
	}

	if math.Abs(float64(time.Now().Add(validity).Unix()-cert.NotAfter.Unix())) > 20 {
		return nil, fmt.Errorf("certificate validity end: %s; expected within 20 seconds of %s", cert.NotAfter.Format(time.RFC3339), time.Now().Add(validity).Format(time.RFC3339))
	}

	return parsedCertBundle, nil
}

func generateURLSteps(t *testing.T, caCert, caKey string, intdata, reqdata map[string]interface{}) []logicaltest.TestStep {
	expected := certutil.URLEntries{
		IssuingCertificates: []string{
			"http://example.com/ca1",
			"http://example.com/ca2",
		},
		CRLDistributionPoints: []string{
			"http://example.com/crl1",
			"http://example.com/crl2",
		},
		OCSPServers: []string{
			"http://example.com/ocsp1",
			"http://example.com/ocsp2",
		},
	}
	csrTemplate := x509.CertificateRequest{
		Subject: pkix.Name{
			CommonName: "my@example.com",
		},
	}

	priv1024, _ := rsa.GenerateKey(rand.Reader, 1024)
	csr1024, _ := x509.CreateCertificateRequest(rand.Reader, &csrTemplate, priv1024)
	csrPem1024 := strings.TrimSpace(string(pem.EncodeToMemory(&pem.Block{
		Type:  "CERTIFICATE REQUEST",
		Bytes: csr1024,
	})))

	priv2048, _ := rsa.GenerateKey(rand.Reader, 2048)
	csr2048, _ := x509.CreateCertificateRequest(rand.Reader, &csrTemplate, priv2048)
	csrPem2048 := strings.TrimSpace(string(pem.EncodeToMemory(&pem.Block{
		Type:  "CERTIFICATE REQUEST",
		Bytes: csr2048,
	})))

	ret := []logicaltest.TestStep{
		{
			Operation: logical.UpdateOperation,
			Path:      "root/generate/exported",
			Data: map[string]interface{}{
				"common_name": "Root Cert",
				"ttl":         "180h",
			},
			Check: func(resp *logical.Response) error {
				if resp.Secret != nil && resp.Secret.LeaseID != "" {
					return fmt.Errorf("root returned with a lease")
				}
				return nil
			},
		},

		{
			Operation: logical.UpdateOperation,
			Path:      "config/urls",
			Data: map[string]interface{}{
				"issuing_certificates":    strings.Join(expected.IssuingCertificates, ","),
				"crl_distribution_points": strings.Join(expected.CRLDistributionPoints, ","),
				"ocsp_servers":            strings.Join(expected.OCSPServers, ","),
			},
		},

		{
			Operation: logical.ReadOperation,
			Path:      "config/urls",
			Check: func(resp *logical.Response) error {
				if resp.Data == nil {
					return fmt.Errorf("no data returned")
				}
				var entries certutil.URLEntries
				err := mapstructure.Decode(resp.Data, &entries)
				if err != nil {
					return err
				}

				if !reflect.DeepEqual(entries, expected) {
					return fmt.Errorf("expected urls\n%#v\ndoes not match provided\n%#v\n", expected, entries)
				}

				return nil
			},
		},

		{
			Operation: logical.UpdateOperation,
			Path:      "root/sign-intermediate",
			Data: map[string]interface{}{
				"common_name": "intermediate.cert.com",
				"csr":         csrPem1024,
				"format":      "der",
			},
			ErrorOk: true,
			Check: func(resp *logical.Response) error {
				if !resp.IsError() {
					return fmt.Errorf("expected an error response but did not get one")
				}
				if !strings.Contains(resp.Data["error"].(string), "2048") {
					return fmt.Errorf("received an error but not about a 1024-bit key, error was: %s", resp.Data["error"].(string))
				}

				return nil
			},
		},

		{
			Operation: logical.UpdateOperation,
			Path:      "root/sign-intermediate",
			Data: map[string]interface{}{
				"common_name":         "intermediate.cert.com",
				"csr":                 csrPem2048,
				"signature_bits":      512,
				"format":              "der",
				"not_before_duration": "2h",
				// Let's Encrypt -- R3 SKID
				"skid": "14:2E:B3:17:B7:58:56:CB:AE:50:09:40:E6:1F:AF:9D:8B:14:C2:C6",
			},
			Check: func(resp *logical.Response) error {
				certString := resp.Data["certificate"].(string)
				if certString == "" {
					return fmt.Errorf("no certificate returned")
				}
				if resp.Secret != nil && resp.Secret.LeaseID != "" {
					return fmt.Errorf("signed intermediate returned with a lease")
				}
				certBytes, _ := base64.StdEncoding.DecodeString(certString)
				certs, err := x509.ParseCertificates(certBytes)
				if err != nil {
					return fmt.Errorf("returned cert cannot be parsed: %v", err)
				}
				if len(certs) != 1 {
					return fmt.Errorf("unexpected returned length of certificates: %d", len(certs))
				}
				cert := certs[0]

				skid, _ := hex.DecodeString("142EB317B75856CBAE500940E61FAF9D8B14C2C6")

				switch {
				case !reflect.DeepEqual(expected.IssuingCertificates, cert.IssuingCertificateURL):
					return fmt.Errorf("IssuingCertificateURL:\nexpected\n%#v\ngot\n%#v\n", expected.IssuingCertificates, cert.IssuingCertificateURL)
				case !reflect.DeepEqual(expected.CRLDistributionPoints, cert.CRLDistributionPoints):
					return fmt.Errorf("CRLDistributionPoints:\nexpected\n%#v\ngot\n%#v\n", expected.CRLDistributionPoints, cert.CRLDistributionPoints)
				case !reflect.DeepEqual(expected.OCSPServers, cert.OCSPServer):
					return fmt.Errorf("OCSPServer:\nexpected\n%#v\ngot\n%#v\n", expected.OCSPServers, cert.OCSPServer)
				case !reflect.DeepEqual([]string{"intermediate.cert.com"}, cert.DNSNames):
					return fmt.Errorf("DNSNames\nexpected\n%#v\ngot\n%#v\n", []string{"intermediate.cert.com"}, cert.DNSNames)
				case !reflect.DeepEqual(x509.SHA512WithRSA, cert.SignatureAlgorithm):
					return fmt.Errorf("Signature Algorithm:\nexpected\n%#v\ngot\n%#v\n", x509.SHA512WithRSA, cert.SignatureAlgorithm)
				case !reflect.DeepEqual(skid, cert.SubjectKeyId):
					return fmt.Errorf("SKID:\nexpected\n%#v\ngot\n%#v\n", skid, cert.SubjectKeyId)
				}

				if math.Abs(float64(time.Now().Add(-2*time.Hour).Unix()-cert.NotBefore.Unix())) > 10 {
					t.Fatalf("root/sign-intermediate did not properly set validity period (notBefore): was %v vs expected %v", cert.NotBefore, time.Now().Add(-2*time.Hour))
				}

				return nil
			},
		},

		// Same as above but exclude adding to sans
		{
			Operation: logical.UpdateOperation,
			Path:      "root/sign-intermediate",
			Data: map[string]interface{}{
				"common_name":          "intermediate.cert.com",
				"csr":                  csrPem2048,
				"format":               "der",
				"exclude_cn_from_sans": true,
			},
			Check: func(resp *logical.Response) error {
				certString := resp.Data["certificate"].(string)
				if certString == "" {
					return fmt.Errorf("no certificate returned")
				}
				if resp.Secret != nil && resp.Secret.LeaseID != "" {
					return fmt.Errorf("signed intermediate returned with a lease")
				}
				certBytes, _ := base64.StdEncoding.DecodeString(certString)
				certs, err := x509.ParseCertificates(certBytes)
				if err != nil {
					return fmt.Errorf("returned cert cannot be parsed: %v", err)
				}
				if len(certs) != 1 {
					return fmt.Errorf("unexpected returned length of certificates: %d", len(certs))
				}
				cert := certs[0]

				switch {
				case !reflect.DeepEqual(expected.IssuingCertificates, cert.IssuingCertificateURL):
					return fmt.Errorf("expected\n%#v\ngot\n%#v\n", expected.IssuingCertificates, cert.IssuingCertificateURL)
				case !reflect.DeepEqual(expected.CRLDistributionPoints, cert.CRLDistributionPoints):
					return fmt.Errorf("expected\n%#v\ngot\n%#v\n", expected.CRLDistributionPoints, cert.CRLDistributionPoints)
				case !reflect.DeepEqual(expected.OCSPServers, cert.OCSPServer):
					return fmt.Errorf("expected\n%#v\ngot\n%#v\n", expected.OCSPServers, cert.OCSPServer)
				case !reflect.DeepEqual([]string(nil), cert.DNSNames):
					return fmt.Errorf("expected\n%#v\ngot\n%#v\n", []string(nil), cert.DNSNames)
				}

				return nil
			},
		},
	}
	return ret
}

func generateCSR(t *testing.T, csrTemplate *x509.CertificateRequest, keyType string, keyBits int) (interface{}, []byte, string) {
	var priv interface{}
	var err error
	switch keyType {
	case "rsa":
		priv, err = rsa.GenerateKey(rand.Reader, keyBits)
	case "ec":
		switch keyBits {
		case 224:
			priv, err = ecdsa.GenerateKey(elliptic.P224(), rand.Reader)
		case 256:
			priv, err = ecdsa.GenerateKey(elliptic.P256(), rand.Reader)
		case 384:
			priv, err = ecdsa.GenerateKey(elliptic.P384(), rand.Reader)
		case 521:
			priv, err = ecdsa.GenerateKey(elliptic.P521(), rand.Reader)
		default:
			t.Fatalf("Got unknown ec< key bits: %v", keyBits)
		}
	case "ed25519":
		_, priv, err = ed25519.GenerateKey(rand.Reader)
	}

	if err != nil {
		t.Fatalf("Got error generating private key for CSR: %v", err)
	}

	csr, err := x509.CreateCertificateRequest(rand.Reader, csrTemplate, priv)
	if err != nil {
		t.Fatalf("Got error generating CSR: %v", err)
	}

	csrPem := strings.TrimSpace(string(pem.EncodeToMemory(&pem.Block{
		Type:  "CERTIFICATE REQUEST",
		Bytes: csr,
	})))

	return priv, csr, csrPem
}

func generateCSRSteps(t *testing.T, caCert, caKey string, intdata, reqdata map[string]interface{}) []logicaltest.TestStep {
	csrTemplate, csrPem := generateTestCsr(t, certutil.RSAPrivateKey, 2048)

	ret := []logicaltest.TestStep{
		{
			Operation: logical.UpdateOperation,
			Path:      "root/generate/exported",
			Data: map[string]interface{}{
				"common_name":     "Root Cert",
				"ttl":             "180h",
				"max_path_length": 0,
			},
		},

		{
			Operation: logical.UpdateOperation,
			Path:      "root/sign-intermediate",
			Data: map[string]interface{}{
				"use_csr_values": true,
				"csr":            csrPem,
				"format":         "der",
			},
			ErrorOk: true,
		},

		{
			Operation: logical.DeleteOperation,
			Path:      "root",
		},

		{
			Operation: logical.UpdateOperation,
			Path:      "root/generate/exported",
			Data: map[string]interface{}{
				"common_name":     "Root Cert",
				"ttl":             "180h",
				"max_path_length": 1,
			},
		},

		{
			Operation: logical.UpdateOperation,
			Path:      "root/sign-intermediate",
			Data: map[string]interface{}{
				"use_csr_values": true,
				"csr":            csrPem,
				"format":         "der",
			},
			Check: func(resp *logical.Response) error {
				certString := resp.Data["certificate"].(string)
				if certString == "" {
					return fmt.Errorf("no certificate returned")
				}
				certBytes, _ := base64.StdEncoding.DecodeString(certString)
				certs, err := x509.ParseCertificates(certBytes)
				if err != nil {
					return fmt.Errorf("returned cert cannot be parsed: %v", err)
				}
				if len(certs) != 1 {
					return fmt.Errorf("unexpected returned length of certificates: %d", len(certs))
				}
				cert := certs[0]

				if cert.MaxPathLen != 0 {
					return fmt.Errorf("max path length of %d does not match the requested of 3", cert.MaxPathLen)
				}
				if !cert.MaxPathLenZero {
					return fmt.Errorf("max path length zero is not set")
				}

				// We need to set these as they are filled in with unparsed values in the final cert
				csrTemplate.Subject.Names = cert.Subject.Names
				csrTemplate.Subject.ExtraNames = cert.Subject.ExtraNames

				switch {
				case !reflect.DeepEqual(cert.Subject, csrTemplate.Subject):
					return fmt.Errorf("cert subject\n%#v\ndoes not match csr subject\n%#v\n", cert.Subject, csrTemplate.Subject)
				case !reflect.DeepEqual(cert.DNSNames, csrTemplate.DNSNames):
					return fmt.Errorf("cert dns names\n%#v\ndoes not match csr dns names\n%#v\n", cert.DNSNames, csrTemplate.DNSNames)
				case !reflect.DeepEqual(cert.EmailAddresses, csrTemplate.EmailAddresses):
					return fmt.Errorf("cert email addresses\n%#v\ndoes not match csr email addresses\n%#v\n", cert.EmailAddresses, csrTemplate.EmailAddresses)
				case !reflect.DeepEqual(cert.IPAddresses, csrTemplate.IPAddresses):
					return fmt.Errorf("cert ip addresses\n%#v\ndoes not match csr ip addresses\n%#v\n", cert.IPAddresses, csrTemplate.IPAddresses)
				}
				return nil
			},
		},
	}
	return ret
}

func generateTestCsr(t *testing.T, keyType certutil.PrivateKeyType, keyBits int) (x509.CertificateRequest, string) {
	csrTemplate := x509.CertificateRequest{
		Subject: pkix.Name{
			Country:      []string{"MyCountry"},
			PostalCode:   []string{"MyPostalCode"},
			SerialNumber: "MySerialNumber",
			CommonName:   "my@example.com",
		},
		DNSNames: []string{
			"name1.example.com",
			"name2.example.com",
			"name3.example.com",
		},
		EmailAddresses: []string{
			"name1@example.com",
			"name2@example.com",
			"name3@example.com",
		},
		IPAddresses: []net.IP{
			net.ParseIP("::ff:1:2:3:4"),
			net.ParseIP("::ff:5:6:7:8"),
		},
	}

	_, _, csrPem := generateCSR(t, &csrTemplate, string(keyType), keyBits)
	return csrTemplate, csrPem
}

// Generates steps to test out various role permutations
func generateRoleSteps(t *testing.T, useCSRs bool) []logicaltest.TestStep {
	roleVals := roleEntry{
		MaxTTL:                    12 * time.Hour,
		KeyType:                   "rsa",
		KeyBits:                   2048,
		RequireCN:                 true,
		AllowWildcardCertificates: new(bool),
	}
	*roleVals.AllowWildcardCertificates = true

	issueVals := certutil.IssueData{}
	ret := []logicaltest.TestStep{}

	roleTestStep := logicaltest.TestStep{
		Operation: logical.UpdateOperation,
		Path:      "roles/test",
	}
	var issueTestStep logicaltest.TestStep
	if useCSRs {
		issueTestStep = logicaltest.TestStep{
			Operation: logical.UpdateOperation,
			Path:      "sign/test",
		}
	} else {
		issueTestStep = logicaltest.TestStep{
			Operation: logical.UpdateOperation,
			Path:      "issue/test",
		}
	}

	generatedRSAKeys := map[int]crypto.Signer{}
	generatedECKeys := map[int]crypto.Signer{}
	generatedEdKeys := map[int]crypto.Signer{}
	/*
		// For the number of tests being run, a seed of 1 has been tested
		// to hit all of the various values below. However, for normal
		// testing we use a randomized time for maximum fuzziness.
	*/
	var seed int64 = 1
	fixedSeed := os.Getenv("VAULT_PKITESTS_FIXED_SEED")
	if len(fixedSeed) == 0 {
		seed = time.Now().UnixNano()
	} else {
		var err error
		seed, err = strconv.ParseInt(fixedSeed, 10, 64)
		if err != nil {
			t.Fatalf("error parsing fixed seed of %s: %v", fixedSeed, err)
		}
	}
	mathRand := mathrand.New(mathrand.NewSource(seed))
	// t.Logf("seed under test: %v", seed)

	// Used by tests not toggling common names to turn off the behavior of random key bit fuzziness
	keybitSizeRandOff := false

	genericErrorOkCheck := func(resp *logical.Response) error {
		if resp.IsError() {
			return nil
		}
		return fmt.Errorf("expected an error, but did not seem to get one")
	}

	// Adds tests with the currently configured issue/role information
	addTests := func(testCheck logicaltest.TestCheckFunc) {
		stepCount++
		// t.Logf("test step %d\nrole vals: %#v\n", stepCount, roleVals)
		stepCount++
		// t.Logf("test step %d\nissue vals: %#v\n", stepCount, issueTestStep)
		roleTestStep.Data = roleVals.ToResponseData()
		roleTestStep.Data["generate_lease"] = false
		ret = append(ret, roleTestStep)
		issueTestStep.Data = structs.New(issueVals).Map()
		switch {
		case issueTestStep.ErrorOk:
			issueTestStep.Check = genericErrorOkCheck
		case testCheck != nil:
			issueTestStep.Check = testCheck
		default:
			issueTestStep.Check = nil
		}
		ret = append(ret, issueTestStep)
	}

	getCountryCheck := func(role roleEntry) logicaltest.TestCheckFunc {
		var certBundle certutil.CertBundle
		return func(resp *logical.Response) error {
			err := mapstructure.Decode(resp.Data, &certBundle)
			if err != nil {
				return err
			}
			parsedCertBundle, err := certBundle.ToParsedCertBundle()
			if err != nil {
				return fmt.Errorf("error checking generated certificate: %s", err)
			}
			cert := parsedCertBundle.Certificate

			expected := strutil.RemoveDuplicates(role.Country, true)
			if !reflect.DeepEqual(cert.Subject.Country, expected) {
				return fmt.Errorf("error: returned certificate has Country of %s but %s was specified in the role", cert.Subject.Country, expected)
			}
			return nil
		}
	}

	getOuCheck := func(role roleEntry) logicaltest.TestCheckFunc {
		var certBundle certutil.CertBundle
		return func(resp *logical.Response) error {
			err := mapstructure.Decode(resp.Data, &certBundle)
			if err != nil {
				return err
			}
			parsedCertBundle, err := certBundle.ToParsedCertBundle()
			if err != nil {
				return fmt.Errorf("error checking generated certificate: %s", err)
			}
			cert := parsedCertBundle.Certificate

			expected := strutil.RemoveDuplicatesStable(role.OU, true)
			if !reflect.DeepEqual(cert.Subject.OrganizationalUnit, expected) {
				return fmt.Errorf("error: returned certificate has OU of %s but %s was specified in the role", cert.Subject.OrganizationalUnit, expected)
			}
			return nil
		}
	}

	getOrganizationCheck := func(role roleEntry) logicaltest.TestCheckFunc {
		var certBundle certutil.CertBundle
		return func(resp *logical.Response) error {
			err := mapstructure.Decode(resp.Data, &certBundle)
			if err != nil {
				return err
			}
			parsedCertBundle, err := certBundle.ToParsedCertBundle()
			if err != nil {
				return fmt.Errorf("error checking generated certificate: %s", err)
			}
			cert := parsedCertBundle.Certificate

			expected := strutil.RemoveDuplicates(role.Organization, true)
			if !reflect.DeepEqual(cert.Subject.Organization, expected) {
				return fmt.Errorf("error: returned certificate has Organization of %s but %s was specified in the role", cert.Subject.Organization, expected)
			}
			return nil
		}
	}

	getLocalityCheck := func(role roleEntry) logicaltest.TestCheckFunc {
		var certBundle certutil.CertBundle
		return func(resp *logical.Response) error {
			err := mapstructure.Decode(resp.Data, &certBundle)
			if err != nil {
				return err
			}
			parsedCertBundle, err := certBundle.ToParsedCertBundle()
			if err != nil {
				return fmt.Errorf("error checking generated certificate: %s", err)
			}
			cert := parsedCertBundle.Certificate

			expected := strutil.RemoveDuplicates(role.Locality, true)
			if !reflect.DeepEqual(cert.Subject.Locality, expected) {
				return fmt.Errorf("error: returned certificate has Locality of %s but %s was specified in the role", cert.Subject.Locality, expected)
			}
			return nil
		}
	}

	getProvinceCheck := func(role roleEntry) logicaltest.TestCheckFunc {
		var certBundle certutil.CertBundle
		return func(resp *logical.Response) error {
			err := mapstructure.Decode(resp.Data, &certBundle)
			if err != nil {
				return err
			}
			parsedCertBundle, err := certBundle.ToParsedCertBundle()
			if err != nil {
				return fmt.Errorf("error checking generated certificate: %s", err)
			}
			cert := parsedCertBundle.Certificate

			expected := strutil.RemoveDuplicates(role.Province, true)
			if !reflect.DeepEqual(cert.Subject.Province, expected) {
				return fmt.Errorf("error: returned certificate has Province of %s but %s was specified in the role", cert.Subject.Province, expected)
			}
			return nil
		}
	}

	getStreetAddressCheck := func(role roleEntry) logicaltest.TestCheckFunc {
		var certBundle certutil.CertBundle
		return func(resp *logical.Response) error {
			err := mapstructure.Decode(resp.Data, &certBundle)
			if err != nil {
				return err
			}
			parsedCertBundle, err := certBundle.ToParsedCertBundle()
			if err != nil {
				return fmt.Errorf("error checking generated certificate: %s", err)
			}
			cert := parsedCertBundle.Certificate

			expected := strutil.RemoveDuplicates(role.StreetAddress, true)
			if !reflect.DeepEqual(cert.Subject.StreetAddress, expected) {
				return fmt.Errorf("error: returned certificate has StreetAddress of %s but %s was specified in the role", cert.Subject.StreetAddress, expected)
			}
			return nil
		}
	}

	getPostalCodeCheck := func(role roleEntry) logicaltest.TestCheckFunc {
		var certBundle certutil.CertBundle
		return func(resp *logical.Response) error {
			err := mapstructure.Decode(resp.Data, &certBundle)
			if err != nil {
				return err
			}
			parsedCertBundle, err := certBundle.ToParsedCertBundle()
			if err != nil {
				return fmt.Errorf("error checking generated certificate: %s", err)
			}
			cert := parsedCertBundle.Certificate

			expected := strutil.RemoveDuplicates(role.PostalCode, true)
			if !reflect.DeepEqual(cert.Subject.PostalCode, expected) {
				return fmt.Errorf("error: returned certificate has PostalCode of %s but %s was specified in the role", cert.Subject.PostalCode, expected)
			}
			return nil
		}
	}

	getNotBeforeCheck := func(role roleEntry) logicaltest.TestCheckFunc {
		var certBundle certutil.CertBundle
		return func(resp *logical.Response) error {
			err := mapstructure.Decode(resp.Data, &certBundle)
			if err != nil {
				return err
			}
			parsedCertBundle, err := certBundle.ToParsedCertBundle()
			if err != nil {
				return fmt.Errorf("error checking generated certificate: %s", err)
			}
			cert := parsedCertBundle.Certificate

			actualDiff := time.Since(cert.NotBefore)
			certRoleDiff := (role.NotBeforeDuration - actualDiff).Truncate(time.Second)
			// These times get truncated, so give a 1 second buffer on each side
			if certRoleDiff >= -1*time.Second && certRoleDiff <= 1*time.Second {
				return nil
			}
			return fmt.Errorf("validity period out of range diff: %v", certRoleDiff)
		}
	}

	// Returns a TestCheckFunc that performs various validity checks on the
	// returned certificate information, mostly within checkCertsAndPrivateKey
	getCnCheck := func(name string, role roleEntry, key crypto.Signer, usage x509.KeyUsage, extUsage x509.ExtKeyUsage, validity time.Duration) logicaltest.TestCheckFunc {
		var certBundle certutil.CertBundle
		return func(resp *logical.Response) error {
			err := mapstructure.Decode(resp.Data, &certBundle)
			if err != nil {
				return err
			}
			parsedCertBundle, err := checkCertsAndPrivateKey(role.KeyType, key, usage, extUsage, validity, &certBundle)
			if err != nil {
				return fmt.Errorf("error checking generated certificate: %s", err)
			}
			cert := parsedCertBundle.Certificate
			if cert.Subject.CommonName != name {
				return fmt.Errorf("error: returned certificate has CN of %s but %s was requested", cert.Subject.CommonName, name)
			}
			if strings.Contains(cert.Subject.CommonName, "@") {
				if len(cert.DNSNames) != 0 || len(cert.EmailAddresses) != 1 {
					return fmt.Errorf("error: found more than one DNS SAN or not one Email SAN but only one was requested, cert.DNSNames = %#v, cert.EmailAddresses = %#v", cert.DNSNames, cert.EmailAddresses)
				}
			} else {
				if len(cert.DNSNames) != 1 || len(cert.EmailAddresses) != 0 {
					return fmt.Errorf("error: found more than one Email SAN or not one DNS SAN but only one was requested, cert.DNSNames = %#v, cert.EmailAddresses = %#v", cert.DNSNames, cert.EmailAddresses)
				}
			}
			var retName string
			if len(cert.DNSNames) > 0 {
				retName = cert.DNSNames[0]
			}
			if len(cert.EmailAddresses) > 0 {
				retName = cert.EmailAddresses[0]
			}
			if retName != name {
				// Check IDNA
				p := idna.New(
					idna.StrictDomainName(true),
					idna.VerifyDNSLength(true),
				)
				converted, err := p.ToUnicode(retName)
				if err != nil {
					t.Fatal(err)
				}
				if converted != name {
					return fmt.Errorf("error: returned certificate has a DNS SAN of %s (from idna: %s) but %s was requested", retName, converted, name)
				}
			}
			return nil
		}
	}

	type csrPlan struct {
		errorOk     bool
		roleKeyBits int
		cert        string
		privKey     crypto.Signer
	}

	getCsr := func(keyType string, keyBits int, csrTemplate *x509.CertificateRequest) (*pem.Block, crypto.Signer) {
		var privKey crypto.Signer
		var ok bool
		switch keyType {
		case "rsa":
			privKey, ok = generatedRSAKeys[keyBits]
			if !ok {
				privKey, _ = rsa.GenerateKey(rand.Reader, keyBits)
				generatedRSAKeys[keyBits] = privKey
			}

		case "ec":
			var curve elliptic.Curve

			switch keyBits {
			case 224:
				curve = elliptic.P224()
			case 256:
				curve = elliptic.P256()
			case 384:
				curve = elliptic.P384()
			case 521:
				curve = elliptic.P521()
			}

			privKey, ok = generatedECKeys[keyBits]
			if !ok {
				privKey, _ = ecdsa.GenerateKey(curve, rand.Reader)
				generatedECKeys[keyBits] = privKey
			}

		case "ed25519":
			privKey, ok = generatedEdKeys[keyBits]
			if !ok {
				_, privKey, _ = ed25519.GenerateKey(rand.Reader)
				generatedEdKeys[keyBits] = privKey
			}

		default:
			panic("invalid key type: " + keyType)
		}

		csr, err := x509.CreateCertificateRequest(rand.Reader, csrTemplate, privKey)
		if err != nil {
			t.Fatalf("Error creating certificate request: %s", err)
		}
		block := pem.Block{
			Type:  "CERTIFICATE REQUEST",
			Bytes: csr,
		}
		return &block, privKey
	}

	getRandCsr := func(keyType string, errorOk bool, csrTemplate *x509.CertificateRequest) csrPlan {
		rsaKeyBits := []int{2048, 3072, 4096}
		ecKeyBits := []int{224, 256, 384, 521}
		plan := csrPlan{errorOk: errorOk}

		var testBitSize int
		switch keyType {
		case "rsa":
			plan.roleKeyBits = rsaKeyBits[mathRand.Int()%len(rsaKeyBits)]
			testBitSize = plan.roleKeyBits

			// If we don't expect an error already, randomly choose a
			// key size and expect an error if it's less than the role
			// setting
			if !keybitSizeRandOff && !errorOk {
				testBitSize = rsaKeyBits[mathRand.Int()%len(rsaKeyBits)]
			}

			if testBitSize < plan.roleKeyBits {
				plan.errorOk = true
			}

		case "ec":
			plan.roleKeyBits = ecKeyBits[mathRand.Int()%len(ecKeyBits)]
			testBitSize = plan.roleKeyBits

			// If we don't expect an error already, randomly choose a
			// key size and expect an error if it's less than the role
			// setting
			if !keybitSizeRandOff && !errorOk {
				testBitSize = ecKeyBits[mathRand.Int()%len(ecKeyBits)]
			}

			if testBitSize < plan.roleKeyBits {
				plan.errorOk = true
			}

		default:
			panic("invalid key type: " + keyType)
		}
		if len(os.Getenv("VAULT_VERBOSE_PKITESTS")) > 0 {
			t.Logf("roleKeyBits=%d testBitSize=%d errorOk=%v", plan.roleKeyBits, testBitSize, plan.errorOk)
		}

		block, privKey := getCsr(keyType, testBitSize, csrTemplate)
		plan.cert = strings.TrimSpace(string(pem.EncodeToMemory(block)))
		plan.privKey = privKey
		return plan
	}

	// Common names to test with the various role flags toggled
	var commonNames struct {
		Localhost            bool `structs:"localhost"`
		BareDomain           bool `structs:"example.com"`
		SecondDomain         bool `structs:"foobar.com"`
		SubDomain            bool `structs:"foo.example.com"`
		Wildcard             bool `structs:"*.example.com"`
		SubSubdomain         bool `structs:"foo.bar.example.com"`
		SubSubdomainWildcard bool `structs:"*.bar.example.com"`
		GlobDomain           bool `structs:"fooexample.com"`
		IDN                  bool `structs:"daɪˈɛrɨsɨs"`
		AnyHost              bool `structs:"porkslap.beer"`
	}

	// Adds a series of tests based on the current selection of
	// allowed common names; contains some (seeded) randomness
	//
	// This allows for a variety of common names to be tested in various
	// combinations with allowed toggles of the role
	addCnTests := func() {
		cnMap := structs.New(commonNames).Map()
		for name, allowedInt := range cnMap {
			roleVals.KeyType = "rsa"
			roleVals.KeyBits = 2048
			if mathRand.Int()%3 == 1 {
				roleVals.KeyType = "ec"
				roleVals.KeyBits = 224
			}

			roleVals.ServerFlag = false
			roleVals.ClientFlag = false
			roleVals.CodeSigningFlag = false
			roleVals.EmailProtectionFlag = false

			var usage []string
			if mathRand.Int()%2 == 1 {
				usage = append(usage, "DigitalSignature")
			}
			if mathRand.Int()%2 == 1 {
				usage = append(usage, "ContentCoMmitment")
			}
			if mathRand.Int()%2 == 1 {
				usage = append(usage, "KeyEncipherment")
			}
			if mathRand.Int()%2 == 1 {
				usage = append(usage, "DataEncipherment")
			}
			if mathRand.Int()%2 == 1 {
				usage = append(usage, "KeyAgreemEnt")
			}
			if mathRand.Int()%2 == 1 {
				usage = append(usage, "CertSign")
			}
			if mathRand.Int()%2 == 1 {
				usage = append(usage, "CRLSign")
			}
			if mathRand.Int()%2 == 1 {
				usage = append(usage, "EncipherOnly")
			}
			if mathRand.Int()%2 == 1 {
				usage = append(usage, "DecipherOnly")
			}

			roleVals.KeyUsage = usage
			parsedKeyUsage := parseKeyUsages(roleVals.KeyUsage)
			if parsedKeyUsage == 0 && len(usage) != 0 {
				panic("parsed key usages was zero")
			}

			var extUsage x509.ExtKeyUsage
			i := mathRand.Int() % 4
			switch {
			case i == 0:
				// Punt on this for now since I'm not clear the actual proper
				// way to format these
				if name != "daɪˈɛrɨsɨs" {
					extUsage = x509.ExtKeyUsageEmailProtection
					roleVals.EmailProtectionFlag = true
					break
				}
				fallthrough
			case i == 1:
				extUsage = x509.ExtKeyUsageServerAuth
				roleVals.ServerFlag = true
			case i == 2:
				extUsage = x509.ExtKeyUsageClientAuth
				roleVals.ClientFlag = true
			default:
				extUsage = x509.ExtKeyUsageCodeSigning
				roleVals.CodeSigningFlag = true
			}

			allowed := allowedInt.(bool)
			issueVals.CommonName = name
			if roleVals.EmailProtectionFlag {
				if !strings.HasPrefix(name, "*") {
					issueVals.CommonName = "user@" + issueVals.CommonName
				}
			}

			issueTestStep.ErrorOk = !allowed

			validity := roleVals.MaxTTL

			if useCSRs {
				templ := &x509.CertificateRequest{
					Subject: pkix.Name{
						CommonName: issueVals.CommonName,
					},
				}
				plan := getRandCsr(roleVals.KeyType, issueTestStep.ErrorOk, templ)
				issueVals.CSR = plan.cert
				roleVals.KeyBits = plan.roleKeyBits
				issueTestStep.ErrorOk = plan.errorOk

				addTests(getCnCheck(issueVals.CommonName, roleVals, plan.privKey, x509.KeyUsage(parsedKeyUsage), extUsage, validity))
			} else {
				addTests(getCnCheck(issueVals.CommonName, roleVals, nil, x509.KeyUsage(parsedKeyUsage), extUsage, validity))
			}
		}
	}

	funcs := []interface{}{
		addCnTests, getCnCheck, getCountryCheck, getLocalityCheck, getNotBeforeCheck,
		getOrganizationCheck, getOuCheck, getPostalCodeCheck, getRandCsr, getStreetAddressCheck,
		getProvinceCheck,
	}
	if len(os.Getenv("VAULT_VERBOSE_PKITESTS")) > 0 {
		t.Logf("funcs=%d", len(funcs))
	}

	// Common Name tests
	{
		// common_name not provided
		issueVals.CommonName = ""
		issueTestStep.ErrorOk = true
		addTests(nil)

		// Nothing is allowed
		addCnTests()

		roleVals.AllowLocalhost = true
		commonNames.Localhost = true
		addCnTests()

		roleVals.AllowedDomains = []string{"foobar.com"}
		addCnTests()

		roleVals.AllowedDomains = []string{"example.com"}
		roleVals.AllowSubdomains = true
		commonNames.SubDomain = true
		commonNames.Wildcard = true
		commonNames.SubSubdomain = true
		commonNames.SubSubdomainWildcard = true
		addCnTests()

		roleVals.AllowedDomains = []string{"foobar.com", "example.com"}
		commonNames.SecondDomain = true
		roleVals.AllowBareDomains = true
		commonNames.BareDomain = true
		addCnTests()

		roleVals.AllowedDomains = []string{"foobar.com", "*example.com"}
		roleVals.AllowGlobDomains = true
		commonNames.GlobDomain = true
		addCnTests()

		roleVals.AllowAnyName = true
		roleVals.EnforceHostnames = true
		commonNames.AnyHost = true
		commonNames.IDN = true
		addCnTests()

		roleVals.EnforceHostnames = false
		addCnTests()

		// Ensure that we end up with acceptable key sizes since they won't be
		// toggled any longer
		keybitSizeRandOff = true
		addCnTests()
	}
	// Country tests
	{
		roleVals.Country = []string{"foo"}
		addTests(getCountryCheck(roleVals))

		roleVals.Country = []string{"foo", "bar"}
		addTests(getCountryCheck(roleVals))
	}
	// OU tests
	{
		roleVals.OU = []string{"foo"}
		addTests(getOuCheck(roleVals))

		roleVals.OU = []string{"bar", "foo"}
		addTests(getOuCheck(roleVals))
	}
	// Organization tests
	{
		roleVals.Organization = []string{"system:masters"}
		addTests(getOrganizationCheck(roleVals))

		roleVals.Organization = []string{"foo", "bar"}
		addTests(getOrganizationCheck(roleVals))
	}
	// Locality tests
	{
		roleVals.Locality = []string{"foo"}
		addTests(getLocalityCheck(roleVals))

		roleVals.Locality = []string{"foo", "bar"}
		addTests(getLocalityCheck(roleVals))
	}
	// Province tests
	{
		roleVals.Province = []string{"foo"}
		addTests(getProvinceCheck(roleVals))

		roleVals.Province = []string{"foo", "bar"}
		addTests(getProvinceCheck(roleVals))
	}
	// StreetAddress tests
	{
		roleVals.StreetAddress = []string{"123 foo street"}
		addTests(getStreetAddressCheck(roleVals))

		roleVals.StreetAddress = []string{"123 foo street", "456 bar avenue"}
		addTests(getStreetAddressCheck(roleVals))
	}
	// PostalCode tests
	{
		roleVals.PostalCode = []string{"f00"}
		addTests(getPostalCodeCheck(roleVals))

		roleVals.PostalCode = []string{"f00", "b4r"}
		addTests(getPostalCodeCheck(roleVals))
	}
	// NotBefore tests
	{
		roleVals.NotBeforeDuration = 10 * time.Second
		addTests(getNotBeforeCheck(roleVals))

		roleVals.NotBeforeDuration = 30 * time.Second
		addTests(getNotBeforeCheck(roleVals))

		roleVals.NotBeforeDuration = 0
	}

	// IP SAN tests
	{
		getIpCheck := func(expectedIp ...net.IP) logicaltest.TestCheckFunc {
			return func(resp *logical.Response) error {
				var certBundle certutil.CertBundle
				err := mapstructure.Decode(resp.Data, &certBundle)
				if err != nil {
					return err
				}
				parsedCertBundle, err := certBundle.ToParsedCertBundle()
				if err != nil {
					return fmt.Errorf("error parsing cert bundle: %s", err)
				}
				cert := parsedCertBundle.Certificate
				var expected []net.IP
				expected = append(expected, expectedIp...)
				if diff := deep.Equal(cert.IPAddresses, expected); len(diff) > 0 {
					return fmt.Errorf("wrong SAN IPs, diff: %v", diff)
				}
				return nil
			}
		}
		addIPSANTests := func(useCSRs, useCSRSANs, allowIPSANs, errorOk bool, ipSANs string, csrIPSANs []net.IP, check logicaltest.TestCheckFunc) {
			if useCSRs {
				csrTemplate := &x509.CertificateRequest{
					Subject: pkix.Name{
						CommonName: issueVals.CommonName,
					},
					IPAddresses: csrIPSANs,
				}
				block, _ := getCsr(roleVals.KeyType, roleVals.KeyBits, csrTemplate)
				issueVals.CSR = strings.TrimSpace(string(pem.EncodeToMemory(block)))
			}
			oldRoleVals, oldIssueVals, oldIssueTestStep := roleVals, issueVals, issueTestStep
			roleVals.UseCSRSANs = useCSRSANs
			roleVals.AllowIPSANs = allowIPSANs
			issueVals.CommonName = "someone@example.com"
			issueVals.IPSANs = ipSANs
			issueTestStep.ErrorOk = errorOk
			addTests(check)
			roleVals, issueVals, issueTestStep = oldRoleVals, oldIssueVals, oldIssueTestStep
		}
		roleVals.AllowAnyName = true
		roleVals.EnforceHostnames = true
		roleVals.AllowLocalhost = true
		roleVals.UseCSRCommonName = true
		commonNames.Localhost = true

		netip1, netip2 := net.IP{127, 0, 0, 1}, net.IP{170, 171, 172, 173}
		textip1, textip3 := "127.0.0.1", "::1"

		// IPSANs not allowed and not provided, should not be an error.
		addIPSANTests(useCSRs, false, false, false, "", nil, getIpCheck())

		// IPSANs not allowed, valid IPSANs provided, should be an error.
		addIPSANTests(useCSRs, false, false, true, textip1+","+textip3, nil, nil)

		// IPSANs allowed, bogus IPSANs provided, should be an error.
		addIPSANTests(useCSRs, false, true, true, "foobar", nil, nil)

		// Given IPSANs as API argument and useCSRSANs false, CSR arg ignored.
		addIPSANTests(useCSRs, false, true, false, textip1,
			[]net.IP{netip2}, getIpCheck(netip1))

		if useCSRs {
			// IPSANs not allowed, valid IPSANs provided via CSR, should be an error.
			addIPSANTests(useCSRs, true, false, true, "", []net.IP{netip1}, nil)

			// Given IPSANs as both API and CSR arguments and useCSRSANs=true, API arg ignored.
			addIPSANTests(useCSRs, true, true, false, textip3,
				[]net.IP{netip1, netip2}, getIpCheck(netip1, netip2))
		}
	}

	{
		getOtherCheck := func(expectedOthers ...otherNameUtf8) logicaltest.TestCheckFunc {
			return func(resp *logical.Response) error {
				var certBundle certutil.CertBundle
				err := mapstructure.Decode(resp.Data, &certBundle)
				if err != nil {
					return err
				}
				parsedCertBundle, err := certBundle.ToParsedCertBundle()
				if err != nil {
					return fmt.Errorf("error parsing cert bundle: %s", err)
				}
				cert := parsedCertBundle.Certificate
				foundOthers, err := getOtherSANsFromX509Extensions(cert.Extensions)
				if err != nil {
					return err
				}
				var expected []otherNameUtf8
				expected = append(expected, expectedOthers...)
				if diff := deep.Equal(foundOthers, expected); len(diff) > 0 {
					return fmt.Errorf("wrong SAN IPs, diff: %v", diff)
				}
				return nil
			}
		}

		addOtherSANTests := func(useCSRs, useCSRSANs bool, allowedOtherSANs []string, errorOk bool, otherSANs []string, csrOtherSANs []otherNameUtf8, check logicaltest.TestCheckFunc) {
			otherSansMap := func(os []otherNameUtf8) map[string][]string {
				ret := make(map[string][]string)
				for _, o := range os {
					ret[o.oid] = append(ret[o.oid], o.value)
				}
				return ret
			}
			if useCSRs {
				csrTemplate := &x509.CertificateRequest{
					Subject: pkix.Name{
						CommonName: issueVals.CommonName,
					},
				}
				if err := handleOtherCSRSANs(csrTemplate, otherSansMap(csrOtherSANs)); err != nil {
					t.Fatal(err)
				}
				block, _ := getCsr(roleVals.KeyType, roleVals.KeyBits, csrTemplate)
				issueVals.CSR = strings.TrimSpace(string(pem.EncodeToMemory(block)))
			}
			oldRoleVals, oldIssueVals, oldIssueTestStep := roleVals, issueVals, issueTestStep
			roleVals.UseCSRSANs = useCSRSANs
			roleVals.AllowedOtherSANs = allowedOtherSANs
			issueVals.CommonName = "someone@example.com"
			issueVals.OtherSANs = strings.Join(otherSANs, ",")
			issueTestStep.ErrorOk = errorOk
			addTests(check)
			roleVals, issueVals, issueTestStep = oldRoleVals, oldIssueVals, oldIssueTestStep
		}
		roleVals.AllowAnyName = true
		roleVals.EnforceHostnames = true
		roleVals.AllowLocalhost = true
		roleVals.UseCSRCommonName = true
		commonNames.Localhost = true

		newOtherNameUtf8 := func(s string) (ret otherNameUtf8) {
			pieces := strings.Split(s, ";")
			if len(pieces) == 2 {
				piecesRest := strings.Split(pieces[1], ":")
				if len(piecesRest) == 2 {
					switch strings.ToUpper(piecesRest[0]) {
					case "UTF-8", "UTF8":
						return otherNameUtf8{oid: pieces[0], value: piecesRest[1]}
					}
				}
			}
			t.Fatalf("error parsing otherName: %q", s)
			return
		}
		oid1 := "1.3.6.1.4.1.311.20.2.3"
		oth1str := oid1 + ";utf8:devops@nope.com"
		oth1 := newOtherNameUtf8(oth1str)
		oth2 := otherNameUtf8{oid1, "me@example.com"}
		// allowNone, allowAll := []string{}, []string{oid1 + ";UTF-8:*"}
		allowNone, allowAll := []string{}, []string{"*"}

		// OtherSANs not allowed and not provided, should not be an error.
		addOtherSANTests(useCSRs, false, allowNone, false, nil, nil, getOtherCheck())

		// OtherSANs not allowed, valid OtherSANs provided, should be an error.
		addOtherSANTests(useCSRs, false, allowNone, true, []string{oth1str}, nil, nil)

		// OtherSANs allowed, bogus OtherSANs provided, should be an error.
		addOtherSANTests(useCSRs, false, allowAll, true, []string{"foobar"}, nil, nil)

		// Given OtherSANs as API argument and useCSRSANs false, CSR arg ignored.
		addOtherSANTests(useCSRs, false, allowAll, false, []string{oth1str},
			[]otherNameUtf8{oth2}, getOtherCheck(oth1))

		if useCSRs {
			// OtherSANs not allowed, valid OtherSANs provided via CSR, should be an error.
			addOtherSANTests(useCSRs, true, allowNone, true, nil, []otherNameUtf8{oth1}, nil)

			// Given OtherSANs as both API and CSR arguments and useCSRSANs=true, API arg ignored.
			addOtherSANTests(useCSRs, false, allowAll, false, []string{oth2.String()},
				[]otherNameUtf8{oth1}, getOtherCheck(oth2))
		}
	}

	// Lease tests
	{
		roleTestStep.ErrorOk = true
		roleVals.Lease = ""
		roleVals.MaxTTL = 0
		addTests(nil)

		roleVals.Lease = "12h"
		roleVals.MaxTTL = 6 * time.Hour
		addTests(nil)

		roleTestStep.ErrorOk = false
		roleVals.TTL = 0
		roleVals.MaxTTL = 12 * time.Hour
	}

	// Listing test
	ret = append(ret, logicaltest.TestStep{
		Operation: logical.ListOperation,
		Path:      "roles/",
		Check: func(resp *logical.Response) error {
			if resp.Data == nil {
				return fmt.Errorf("nil data")
			}

			keysRaw, ok := resp.Data["keys"]
			if !ok {
				return fmt.Errorf("no keys found")
			}

			keys, ok := keysRaw.([]string)
			if !ok {
				return fmt.Errorf("could not convert keys to a string list")
			}

			if len(keys) != 1 {
				return fmt.Errorf("unexpected keys length of %d", len(keys))
			}

			if keys[0] != "test" {
				return fmt.Errorf("unexpected key value of %s", keys[0])
			}

			return nil
		},
	})

	return ret
}

func TestRolesAltIssuer(t *testing.T) {
	t.Parallel()
	b, s := createBackendWithStorage(t)

	// Create two issuers.
	resp, err := CBWrite(b, s, "root/generate/internal", map[string]interface{}{
		"common_name": "root a - example.com",
		"issuer_name": "root-a",
		"key_type":    "ec",
	})
	require.NoError(t, err)
	require.NotNil(t, resp)
	rootAPem := resp.Data["certificate"].(string)
	rootACert := parseCert(t, rootAPem)

	resp, err = CBWrite(b, s, "root/generate/internal", map[string]interface{}{
		"common_name": "root b - example.com",
		"issuer_name": "root-b",
		"key_type":    "ec",
	})
	require.NoError(t, err)
	require.NotNil(t, resp)
	rootBPem := resp.Data["certificate"].(string)
	rootBCert := parseCert(t, rootBPem)

	// Create three roles: one with no assignment, one with explicit root-a,
	// one with explicit root-b.
	_, err = CBWrite(b, s, "roles/use-default", map[string]interface{}{
		"allow_any_name":    true,
		"enforce_hostnames": false,
		"key_type":          "ec",
	})
	require.NoError(t, err)

	_, err = CBWrite(b, s, "roles/use-root-a", map[string]interface{}{
		"allow_any_name":    true,
		"enforce_hostnames": false,
		"key_type":          "ec",
		"issuer_ref":        "root-a",
	})
	require.NoError(t, err)

	_, err = CBWrite(b, s, "roles/use-root-b", map[string]interface{}{
		"allow_any_name":    true,
		"enforce_hostnames": false,
		"issuer_ref":        "root-b",
	})
	require.NoError(t, err)

	// Now issue certs against these roles.
	resp, err = CBWrite(b, s, "issue/use-default", map[string]interface{}{
		"common_name": "testing",
		"ttl":         "5s",
	})
	require.NoError(t, err)
	leafPem := resp.Data["certificate"].(string)
	leafCert := parseCert(t, leafPem)
	err = leafCert.CheckSignatureFrom(rootACert)
	require.NoError(t, err, "should be signed by root-a but wasn't")

	resp, err = CBWrite(b, s, "issue/use-root-a", map[string]interface{}{
		"common_name": "testing",
		"ttl":         "5s",
	})
	require.NoError(t, err)
	leafPem = resp.Data["certificate"].(string)
	leafCert = parseCert(t, leafPem)
	err = leafCert.CheckSignatureFrom(rootACert)
	require.NoError(t, err, "should be signed by root-a but wasn't")

	resp, err = CBWrite(b, s, "issue/use-root-b", map[string]interface{}{
		"common_name": "testing",
		"ttl":         "5s",
	})
	require.NoError(t, err)
	leafPem = resp.Data["certificate"].(string)
	leafCert = parseCert(t, leafPem)
	err = leafCert.CheckSignatureFrom(rootBCert)
	require.NoError(t, err, "should be signed by root-b but wasn't")

	// Update the default issuer to be root B and make sure that the
	// use-default role updates.
	_, err = CBWrite(b, s, "config/issuers", map[string]interface{}{
		"default": "root-b",
	})
	require.NoError(t, err)

	resp, err = CBWrite(b, s, "issue/use-default", map[string]interface{}{
		"common_name": "testing",
		"ttl":         "5s",
	})
	require.NoError(t, err)
	leafPem = resp.Data["certificate"].(string)
	leafCert = parseCert(t, leafPem)
	err = leafCert.CheckSignatureFrom(rootBCert)
	require.NoError(t, err, "should be signed by root-b but wasn't")
}

func TestBackend_PathFetchValidRaw(t *testing.T) {
	t.Parallel()
	b, storage := createBackendWithStorage(t)

	resp, err := b.HandleRequest(context.Background(), &logical.Request{
		Operation: logical.UpdateOperation,
		Path:      "root/generate/internal",
		Storage:   storage,
		Data: map[string]interface{}{
			"common_name": "test.com",
			"ttl":         "6h",
		},
		MountPoint: "pki/",
	})
	require.NoError(t, err)
	if resp != nil && resp.IsError() {
		t.Fatalf("failed to generate root, %#v", resp)
	}
	rootCaAsPem := resp.Data["certificate"].(string)

	// Chain should contain the root.
	resp, err = b.HandleRequest(context.Background(), &logical.Request{
		Operation:  logical.ReadOperation,
		Path:       "ca_chain",
		Storage:    storage,
		Data:       map[string]interface{}{},
		MountPoint: "pki/",
	})
	require.NoError(t, err)
	if resp != nil && resp.IsError() {
		t.Fatalf("failed read ca_chain, %#v", resp)
	}
	if strings.Count(string(resp.Data[logical.HTTPRawBody].([]byte)), rootCaAsPem) != 1 {
		t.Fatalf("expected raw chain to contain the root cert")
	}

	// The ca/pem should return us the actual CA...
	resp, err = b.HandleRequest(context.Background(), &logical.Request{
		Operation:  logical.ReadOperation,
		Path:       "ca/pem",
		Storage:    storage,
		Data:       map[string]interface{}{},
		MountPoint: "pki/",
	})
	require.NoError(t, err)
	if resp != nil && resp.IsError() {
		t.Fatalf("failed read ca/pem, %#v", resp)
	}
	// check the raw cert matches the response body
	if !bytes.Equal(resp.Data[logical.HTTPRawBody].([]byte), []byte(rootCaAsPem)) {
		t.Fatalf("failed to get raw cert")
	}

	_, err = b.HandleRequest(context.Background(), &logical.Request{
		Operation: logical.UpdateOperation,
		Path:      "roles/example",
		Storage:   storage,
		Data: map[string]interface{}{
			"allowed_domains":  "example.com",
			"allow_subdomains": "true",
			"max_ttl":          "1h",
			"no_store":         "false",
		},
		MountPoint: "pki/",
	})
	require.NoError(t, err, "error setting up pki role: %v", err)

	// Now issue a short-lived certificate from our pki-external.
	resp, err = b.HandleRequest(context.Background(), &logical.Request{
		Operation: logical.UpdateOperation,
		Path:      "issue/example",
		Storage:   storage,
		Data: map[string]interface{}{
			"common_name": "test.example.com",
			"ttl":         "5m",
		},
		MountPoint: "pki/",
	})
	require.NoError(t, err, "error issuing certificate: %v", err)
	require.NotNil(t, resp, "got nil response from issuing request")

	issueCrtAsPem := resp.Data["certificate"].(string)
	issuedCrt := parseCert(t, issueCrtAsPem)
	expectedSerial := serialFromCert(issuedCrt)
	expectedCert := []byte(issueCrtAsPem)

	// get der cert
	resp, err = b.HandleRequest(context.Background(), &logical.Request{
		Operation: logical.ReadOperation,
		Path:      fmt.Sprintf("cert/%s/raw", expectedSerial),
		Storage:   storage,
	})
	if resp != nil && resp.IsError() {
		t.Fatalf("failed to get raw cert, %#v", resp)
	}
	if err != nil {
		t.Fatal(err)
	}

	// check the raw cert matches the response body
	rawBody := resp.Data[logical.HTTPRawBody].([]byte)
	bodyAsPem := []byte(strings.TrimSpace(string(pem.EncodeToMemory(&pem.Block{Type: "CERTIFICATE", Bytes: rawBody}))))
	if !bytes.Equal(bodyAsPem, expectedCert) {
		t.Fatalf("failed to get raw cert for serial number: %s", expectedSerial)
	}
	if resp.Data[logical.HTTPContentType] != "application/pkix-cert" {
		t.Fatalf("failed to get raw cert content-type")
	}

	// get pem
	resp, err = b.HandleRequest(context.Background(), &logical.Request{
		Operation: logical.ReadOperation,
		Path:      fmt.Sprintf("cert/%s/raw/pem", expectedSerial),
		Storage:   storage,
	})
	if resp != nil && resp.IsError() {
		t.Fatalf("failed to get raw, %#v", resp)
	}
	if err != nil {
		t.Fatal(err)
	}

	// check the pem cert matches the response body
	if !bytes.Equal(resp.Data[logical.HTTPRawBody].([]byte), expectedCert) {
		t.Fatalf("failed to get pem cert")
	}
	if resp.Data[logical.HTTPContentType] != "application/pem-certificate-chain" {
		t.Fatalf("failed to get raw cert content-type")
	}
}

func TestBackend_PathFetchCertList(t *testing.T) {
	t.Parallel()
	// create the backend
	b, storage := createBackendWithStorage(t)

	// generate root
	rootData := map[string]interface{}{
		"common_name": "test.com",
		"ttl":         "6h",
	}

	resp, err := b.HandleRequest(context.Background(), &logical.Request{
		Operation:  logical.UpdateOperation,
		Path:       "root/generate/internal",
		Storage:    storage,
		Data:       rootData,
		MountPoint: "pki/",
	})
	if resp != nil && resp.IsError() {
		t.Fatalf("failed to generate root, %#v", resp)
	}
	if err != nil {
		t.Fatal(err)
	}

	// config urls
	urlsData := map[string]interface{}{
		"issuing_certificates":    "http://127.0.0.1:8200/v1/pki/ca",
		"crl_distribution_points": "http://127.0.0.1:8200/v1/pki/crl",
	}

	resp, err = b.HandleRequest(context.Background(), &logical.Request{
		Operation:  logical.UpdateOperation,
		Path:       "config/urls",
		Storage:    storage,
		Data:       urlsData,
		MountPoint: "pki/",
	})
	if resp != nil && resp.IsError() {
		t.Fatalf("failed to config urls, %#v", resp)
	}
	if err != nil {
		t.Fatal(err)
	}

	// create a role entry
	roleData := map[string]interface{}{
		"allowed_domains":  "test.com",
		"allow_subdomains": "true",
		"max_ttl":          "4h",
	}

	resp, err = b.HandleRequest(context.Background(), &logical.Request{
		Operation:  logical.UpdateOperation,
		Path:       "roles/test-example",
		Storage:    storage,
		Data:       roleData,
		MountPoint: "pki/",
	})
	if resp != nil && resp.IsError() {
		t.Fatalf("failed to create a role, %#v", resp)
	}
	if err != nil {
		t.Fatal(err)
	}

	// issue some certs
	i := 1
	for i < 10 {
		certData := map[string]interface{}{
			"common_name": "example.test.com",
		}
		resp, err = b.HandleRequest(context.Background(), &logical.Request{
			Operation:  logical.UpdateOperation,
			Path:       "issue/test-example",
			Storage:    storage,
			Data:       certData,
			MountPoint: "pki/",
		})
		if resp != nil && resp.IsError() {
			t.Fatalf("failed to issue a cert, %#v", resp)
		}
		if err != nil {
			t.Fatal(err)
		}

		i = i + 1
	}

	// list certs
	resp, err = b.HandleRequest(context.Background(), &logical.Request{
		Operation:  logical.ListOperation,
		Path:       "certs",
		Storage:    storage,
		MountPoint: "pki/",
	})
	if resp != nil && resp.IsError() {
		t.Fatalf("failed to list certs, %#v", resp)
	}
	if err != nil {
		t.Fatal(err)
	}
	// check that the root and 9 additional certs are all listed
	if len(resp.Data["keys"].([]string)) != 10 {
		t.Fatalf("failed to list all 10 certs")
	}

	// list certs/
	resp, err = b.HandleRequest(context.Background(), &logical.Request{
		Operation:  logical.ListOperation,
		Path:       "certs/",
		Storage:    storage,
		MountPoint: "pki/",
	})
	if resp != nil && resp.IsError() {
		t.Fatalf("failed to list certs, %#v", resp)
	}
	if err != nil {
		t.Fatal(err)
	}
	// check that the root and 9 additional certs are all listed
	if len(resp.Data["keys"].([]string)) != 10 {
		t.Fatalf("failed to list all 10 certs")
	}
}

func TestBackend_SignVerbatim(t *testing.T) {
	t.Parallel()
	testCases := []struct {
		testName string
		keyType  string
	}{
		{testName: "RSA", keyType: "rsa"},
		{testName: "ED25519", keyType: "ed25519"},
		{testName: "EC", keyType: "ec"},
		{testName: "Any", keyType: "any"},
	}
	for _, tc := range testCases {
		tc := tc
		t.Run(tc.testName, func(t *testing.T) {
			runTestSignVerbatim(t, tc.keyType)
		})
	}
}

func runTestSignVerbatim(t *testing.T, keyType string) {
	// create the backend
	b, storage := createBackendWithStorage(t)

	// generate root
	rootData := map[string]interface{}{
		"common_name": "test.com",
		"not_after":   "9999-12-31T23:59:59Z",
	}

	resp, err := b.HandleRequest(context.Background(), &logical.Request{
		Operation:  logical.UpdateOperation,
		Path:       "root/generate/internal",
		Storage:    storage,
		Data:       rootData,
		MountPoint: "pki/",
	})
	if resp != nil && resp.IsError() {
		t.Fatalf("failed to generate root, %#v", *resp)
	}
	if err != nil {
		t.Fatal(err)
	}

	// create a CSR and key
	key, err := rsa.GenerateKey(rand.Reader, 2048)
	if err != nil {
		t.Fatal(err)
	}
	csrReq := &x509.CertificateRequest{
		Subject: pkix.Name{
			CommonName: "foo.bar.com",
		},
	}
	csr, err := x509.CreateCertificateRequest(rand.Reader, csrReq, key)
	if err != nil {
		t.Fatal(err)
	}
	if len(csr) == 0 {
		t.Fatal("generated csr is empty")
	}
	pemCSR := strings.TrimSpace(string(pem.EncodeToMemory(&pem.Block{
		Type:  "CERTIFICATE REQUEST",
		Bytes: csr,
	})))
	if len(pemCSR) == 0 {
		t.Fatal("pem csr is empty")
	}

	signVerbatimData := map[string]interface{}{
		"csr": pemCSR,
	}
	if keyType == "rsa" {
		signVerbatimData["signature_bits"] = 512
	}
	resp, err = b.HandleRequest(context.Background(), &logical.Request{
		Operation:  logical.UpdateOperation,
		Path:       "sign-verbatim",
		Storage:    storage,
		Data:       signVerbatimData,
		MountPoint: "pki/",
	})
	if resp != nil && resp.IsError() {
		t.Fatalf("failed to sign-verbatim basic CSR: %#v", *resp)
	}
	if err != nil {
		t.Fatal(err)
	}
	if resp.Secret != nil {
		t.Fatal("secret is not nil")
	}

	// create a role entry; we use this to check that sign-verbatim when used with a role is still honoring TTLs
	roleData := map[string]interface{}{
		"ttl":                 "4h",
		"max_ttl":             "8h",
		"key_type":            keyType,
		"not_before_duration": "2h",
	}
	resp, err = b.HandleRequest(context.Background(), &logical.Request{
		Operation:  logical.UpdateOperation,
		Path:       "roles/test",
		Storage:    storage,
		Data:       roleData,
		MountPoint: "pki/",
	})
	if resp != nil && resp.IsError() {
		t.Fatalf("failed to create a role, %#v", *resp)
	}
	if err != nil {
		t.Fatal(err)
	}
	resp, err = b.HandleRequest(context.Background(), &logical.Request{
		Operation: logical.UpdateOperation,
		Path:      "sign-verbatim/test",
		Storage:   storage,
		Data: map[string]interface{}{
			"csr": pemCSR,
			"ttl": "5h",
		},
		MountPoint: "pki/",
	})
	if resp != nil && resp.IsError() {
		t.Fatalf("failed to sign-verbatim ttl'd CSR: %#v", *resp)
	}
	if err != nil {
		t.Fatal(err)
	}
	if resp.Secret != nil {
		t.Fatal("got a lease when we should not have")
	}
	resp, err = b.HandleRequest(context.Background(), &logical.Request{
		Operation: logical.UpdateOperation,
		Path:      "sign-verbatim/test",
		Storage:   storage,
		Data: map[string]interface{}{
			"csr": pemCSR,
			"ttl": "12h",
		},
		MountPoint: "pki/",
	})
	if err != nil {
		t.Fatal(err)
	}
	if resp != nil && resp.IsError() {
		t.Fatalf(resp.Error().Error())
	}
	if resp.Data == nil || resp.Data["certificate"] == nil {
		t.Fatal("did not get expected data")
	}
	certString := resp.Data["certificate"].(string)
	block, _ := pem.Decode([]byte(certString))
	if block == nil {
		t.Fatal("nil pem block")
	}
	certs, err := x509.ParseCertificates(block.Bytes)
	if err != nil {
		t.Fatal(err)
	}
	if len(certs) != 1 {
		t.Fatalf("expected a single cert, got %d", len(certs))
	}
	cert := certs[0]
	if math.Abs(float64(time.Now().Add(12*time.Hour).Unix()-cert.NotAfter.Unix())) < 10 {
		t.Fatalf("sign-verbatim did not properly cap validity period (notAfter) on signed CSR: was %v vs requested %v but should've been %v", cert.NotAfter, time.Now().Add(12*time.Hour), time.Now().Add(8*time.Hour))
	}
	if math.Abs(float64(time.Now().Add(-2*time.Hour).Unix()-cert.NotBefore.Unix())) > 10 {
		t.Fatalf("sign-verbatim did not properly cap validity period (notBefore) on signed CSR: was %v vs expected %v", cert.NotBefore, time.Now().Add(-2*time.Hour))
	}

	// Now check signing a certificate using the not_after input using the Y10K value
	resp, err = b.HandleRequest(context.Background(), &logical.Request{
		Operation: logical.UpdateOperation,
		Path:      "sign-verbatim/test",
		Storage:   storage,
		Data: map[string]interface{}{
			"csr":       pemCSR,
			"not_after": "9999-12-31T23:59:59Z",
		},
		MountPoint: "pki/",
	})
	if err != nil {
		t.Fatal(err)
	}
	if resp != nil && resp.IsError() {
		t.Fatalf(resp.Error().Error())
	}
	if resp.Data == nil || resp.Data["certificate"] == nil {
		t.Fatal("did not get expected data")
	}
	certString = resp.Data["certificate"].(string)
	block, _ = pem.Decode([]byte(certString))
	if block == nil {
		t.Fatal("nil pem block")
	}
	certs, err = x509.ParseCertificates(block.Bytes)
	if err != nil {
		t.Fatal(err)
	}
	if len(certs) != 1 {
		t.Fatalf("expected a single cert, got %d", len(certs))
	}
	cert = certs[0]
	notAfter := cert.NotAfter.Format(time.RFC3339)
	if notAfter != "9999-12-31T23:59:59Z" {
		t.Fatal(fmt.Errorf("not after from certificate is not matching with input parameter"))
	}

	// now check that if we set generate-lease it takes it from the role and the TTLs match
	roleData = map[string]interface{}{
		"ttl":            "4h",
		"max_ttl":        "8h",
		"generate_lease": true,
		"key_type":       keyType,
	}
	resp, err = b.HandleRequest(context.Background(), &logical.Request{
		Operation:  logical.UpdateOperation,
		Path:       "roles/test",
		Storage:    storage,
		Data:       roleData,
		MountPoint: "pki/",
	})
	if resp != nil && resp.IsError() {
		t.Fatalf("failed to create a role, %#v", *resp)
	}
	if err != nil {
		t.Fatal(err)
	}
	resp, err = b.HandleRequest(context.Background(), &logical.Request{
		Operation: logical.UpdateOperation,
		Path:      "sign-verbatim/test",
		Storage:   storage,
		Data: map[string]interface{}{
			"csr": pemCSR,
			"ttl": "5h",
		},
		MountPoint: "pki/",
	})
	if resp != nil && resp.IsError() {
		t.Fatalf("failed to sign-verbatim role-leased CSR: %#v", *resp)
	}
	if err != nil {
		t.Fatal(err)
	}
	if resp.Secret == nil {
		t.Fatalf("secret is nil, response is %#v", *resp)
	}
	if math.Abs(float64(resp.Secret.TTL-(5*time.Hour))) > float64(5*time.Hour) {
		t.Fatalf("ttl not default; wanted %v, got %v", b.System().DefaultLeaseTTL(), resp.Secret.TTL)
	}
}

func TestBackend_Root_Idempotency(t *testing.T) {
	t.Parallel()
	b, s := createBackendWithStorage(t)

	// This is a change within 1.11, we are no longer idempotent across generate/internal calls.
	resp, err := CBWrite(b, s, "root/generate/internal", map[string]interface{}{
		"common_name": "myvault.com",
	})
	require.NoError(t, err)
	require.NotNil(t, resp, "expected ca info")
	keyId1 := resp.Data["key_id"]
	issuerId1 := resp.Data["issuer_id"]

	resp, err = CBRead(b, s, "cert/ca_chain")
	require.NoError(t, err, "error reading ca_chain: %v", err)

	r1Data := resp.Data

	// Calling generate/internal should generate a new CA as well.
	resp, err = CBWrite(b, s, "root/generate/internal", map[string]interface{}{
		"common_name": "myvault.com",
	})
	require.NoError(t, err)
	require.NotNil(t, resp, "expected ca info")
	keyId2 := resp.Data["key_id"]
	issuerId2 := resp.Data["issuer_id"]

	// Make sure that we actually generated different issuer and key values
	require.NotEqual(t, keyId1, keyId2)
	require.NotEqual(t, issuerId1, issuerId2)

	// Now because the issued CA's have no links, the call to ca_chain should return the same data (ca chain from default)
	resp, err = CBRead(b, s, "cert/ca_chain")
	require.NoError(t, err, "error reading ca_chain: %v", err)

	r2Data := resp.Data
	if !reflect.DeepEqual(r1Data, r2Data) {
		t.Fatal("got different ca certs")
	}

	// Now let's validate that the import bundle is idempotent.
	pemBundleRootCA := rootCACertPEM + "\n" + rootCAKeyPEM
	resp, err = CBWrite(b, s, "config/ca", map[string]interface{}{
		"pem_bundle": pemBundleRootCA,
	})
	require.NoError(t, err)
	require.NotNil(t, resp, "expected ca info")
	firstImportedKeys := resp.Data["imported_keys"].([]string)
	firstImportedIssuers := resp.Data["imported_issuers"].([]string)

	require.NotContains(t, firstImportedKeys, keyId1)
	require.NotContains(t, firstImportedKeys, keyId2)
	require.NotContains(t, firstImportedIssuers, issuerId1)
	require.NotContains(t, firstImportedIssuers, issuerId2)

	// Performing this again should result in no key/issuer ids being imported/generated.
	resp, err = CBWrite(b, s, "config/ca", map[string]interface{}{
		"pem_bundle": pemBundleRootCA,
	})
	require.NoError(t, err)
	require.NotNil(t, resp, "expected ca info")
	secondImportedKeys := resp.Data["imported_keys"]
	secondImportedIssuers := resp.Data["imported_issuers"]

	require.Nil(t, secondImportedKeys)
	require.Nil(t, secondImportedIssuers)

	resp, err = CBDelete(b, s, "root")
	require.NoError(t, err)
	require.NotNil(t, resp)
	require.Equal(t, 1, len(resp.Warnings))

	// Make sure we can delete twice...
	resp, err = CBDelete(b, s, "root")
	require.NoError(t, err)
	require.NotNil(t, resp)
	require.Equal(t, 1, len(resp.Warnings))

	_, err = CBRead(b, s, "cert/ca_chain")
	require.Error(t, err, "expected an error fetching deleted ca_chain")

	// We should be able to import the same ca bundle as before and get a different key/issuer ids
	resp, err = CBWrite(b, s, "config/ca", map[string]interface{}{
		"pem_bundle": pemBundleRootCA,
	})
	require.NoError(t, err)
	require.NotNil(t, resp, "expected ca info")
	postDeleteImportedKeys := resp.Data["imported_keys"]
	postDeleteImportedIssuers := resp.Data["imported_issuers"]

	// Make sure that we actually generated different issuer and key values, then the previous import
	require.NotNil(t, postDeleteImportedKeys)
	require.NotNil(t, postDeleteImportedIssuers)
	require.NotEqual(t, postDeleteImportedKeys, firstImportedKeys)
	require.NotEqual(t, postDeleteImportedIssuers, firstImportedIssuers)

	resp, err = CBRead(b, s, "cert/ca_chain")
	require.NoError(t, err)

	caChainPostDelete := resp.Data
	if reflect.DeepEqual(r1Data, caChainPostDelete) {
		t.Fatal("ca certs from ca_chain were the same post delete, should have changed.")
	}
}

func TestBackend_SignIntermediate_AllowedPastCA(t *testing.T) {
	t.Parallel()
	b_root, s_root := createBackendWithStorage(t)
	b_int, s_int := createBackendWithStorage(t)
	var err error

	// Direct issuing from root
	_, err = CBWrite(b_root, s_root, "root/generate/internal", map[string]interface{}{
		"ttl":         "40h",
		"common_name": "myvault.com",
	})
	if err != nil {
		t.Fatal(err)
	}

	_, err = CBWrite(b_root, s_root, "roles/test", map[string]interface{}{
		"allow_bare_domains": true,
		"allow_subdomains":   true,
	})
	if err != nil {
		t.Fatal(err)
	}

	resp, err := CBWrite(b_int, s_int, "intermediate/generate/internal", map[string]interface{}{
		"common_name": "myint.com",
	})
	if err != nil {
		t.Fatal(err)
	}

	csr := resp.Data["csr"]

	_, err = CBWrite(b_root, s_root, "sign/test", map[string]interface{}{
		"common_name": "myint.com",
		"csr":         csr,
		"ttl":         "60h",
	})
	if err == nil {
		t.Fatal("expected error")
	}

	_, err = CBWrite(b_root, s_root, "sign-verbatim/test", map[string]interface{}{
		"common_name": "myint.com",
		"other_sans":  "1.3.6.1.4.1.311.20.2.3;utf8:caadmin@example.com",
		"csr":         csr,
		"ttl":         "60h",
	})
	if err == nil {
		t.Fatal("expected error")
	}

	resp, err = CBWrite(b_root, s_root, "root/sign-intermediate", map[string]interface{}{
		"common_name": "myint.com",
		"other_sans":  "1.3.6.1.4.1.311.20.2.3;utf8:caadmin@example.com",
		"csr":         csr,
		"ttl":         "60h",
	})
	if err != nil {
		t.Fatalf("got error: %v", err)
	}
	if resp == nil {
		t.Fatal("got nil response")
	}
	if len(resp.Warnings) == 0 {
		t.Fatalf("expected warnings, got %#v", *resp)
	}
}

func TestBackend_ConsulSignLeafWithLegacyRole(t *testing.T) {
	t.Parallel()
	// create the backend
	b, s := createBackendWithStorage(t)

	// generate root
	data, err := CBWrite(b, s, "root/generate/internal", map[string]interface{}{
		"ttl":         "40h",
		"common_name": "myvault.com",
	})
	require.NoError(t, err, "failed generating internal root cert")
	rootCaPem := data.Data["certificate"].(string)

	// Create a signing role like Consul did with the default args prior to Vault 1.10
	_, err = CBWrite(b, s, "roles/test", map[string]interface{}{
		"allow_any_name":         true,
		"allowed_serial_numbers": []string{"MySerialNumber"},
		"key_type":               "any",
		"key_bits":               "2048",
		"signature_bits":         "256",
	})
	require.NoError(t, err, "failed creating legacy role")

	_, csrPem := generateTestCsr(t, certutil.ECPrivateKey, 256)
	data, err = CBWrite(b, s, "sign/test", map[string]interface{}{
		"csr": csrPem,
	})
	require.NoError(t, err, "failed signing csr")
	certAsPem := data.Data["certificate"].(string)

	signedCert := parseCert(t, certAsPem)
	rootCert := parseCert(t, rootCaPem)
	requireSignedBy(t, signedCert, rootCert.PublicKey)
}

func TestBackend_SignSelfIssued(t *testing.T) {
	t.Parallel()
	// create the backend
	b, storage := createBackendWithStorage(t)

	// generate root
	rootData := map[string]interface{}{
		"common_name": "test.com",
		"ttl":         "172800",
	}

	resp, err := b.HandleRequest(context.Background(), &logical.Request{
		Operation:  logical.UpdateOperation,
		Path:       "root/generate/internal",
		Storage:    storage,
		Data:       rootData,
		MountPoint: "pki/",
	})
	if resp != nil && resp.IsError() {
		t.Fatalf("failed to generate root, %#v", *resp)
	}
	if err != nil {
		t.Fatal(err)
	}

	key, err := rsa.GenerateKey(rand.Reader, 2048)
	if err != nil {
		t.Fatal(err)
	}

	template := &x509.Certificate{
		Subject: pkix.Name{
			CommonName: "foo.bar.com",
		},
		SerialNumber:          big.NewInt(1234),
		IsCA:                  false,
		BasicConstraintsValid: true,
	}

	ss, _ := getSelfSigned(t, template, template, key)
	resp, err = b.HandleRequest(context.Background(), &logical.Request{
		Operation: logical.UpdateOperation,
		Path:      "root/sign-self-issued",
		Storage:   storage,
		Data: map[string]interface{}{
			"certificate": ss,
		},
		MountPoint: "pki/",
	})
	if err != nil {
		t.Fatal(err)
	}
	if resp == nil {
		t.Fatal("got nil response")
	}
	if !resp.IsError() {
		t.Fatalf("expected error due to non-CA; got: %#v", *resp)
	}

	// Set CA to true, but leave issuer alone
	template.IsCA = true

	issuer := &x509.Certificate{
		Subject: pkix.Name{
			CommonName: "bar.foo.com",
		},
		SerialNumber:          big.NewInt(2345),
		IsCA:                  true,
		BasicConstraintsValid: true,
	}
	ss, ssCert := getSelfSigned(t, template, issuer, key)
	resp, err = b.HandleRequest(context.Background(), &logical.Request{
		Operation: logical.UpdateOperation,
		Path:      "root/sign-self-issued",
		Storage:   storage,
		Data: map[string]interface{}{
			"certificate": ss,
		},
		MountPoint: "pki/",
	})
	if err != nil {
		t.Fatal(err)
	}
	if resp == nil {
		t.Fatal("got nil response")
	}
	if !resp.IsError() {
		t.Fatalf("expected error due to different issuer; cert info is\nIssuer\n%#v\nSubject\n%#v\n", ssCert.Issuer, ssCert.Subject)
	}

	ss, _ = getSelfSigned(t, template, template, key)
	resp, err = b.HandleRequest(context.Background(), &logical.Request{
		Operation: logical.UpdateOperation,
		Path:      "root/sign-self-issued",
		Storage:   storage,
		Data: map[string]interface{}{
			"certificate": ss,
		},
		MountPoint: "pki/",
	})
	if err != nil {
		t.Fatal(err)
	}
	if resp == nil {
		t.Fatal("got nil response")
	}
	if resp.IsError() {
		t.Fatalf("error in response: %s", resp.Error().Error())
	}

	newCertString := resp.Data["certificate"].(string)
	block, _ := pem.Decode([]byte(newCertString))
	newCert, err := x509.ParseCertificate(block.Bytes)
	if err != nil {
		t.Fatal(err)
	}

	sc := b.makeStorageContext(context.Background(), storage)
	signingBundle, err := sc.fetchCAInfo(defaultRef, ReadOnlyUsage)
	if err != nil {
		t.Fatal(err)
	}
	if reflect.DeepEqual(newCert.Subject, newCert.Issuer) {
		t.Fatal("expected different subject/issuer")
	}
	if !reflect.DeepEqual(newCert.Issuer, signingBundle.Certificate.Subject) {
		t.Fatalf("expected matching issuer/CA subject\n\nIssuer:\n%#v\nSubject:\n%#v\n", newCert.Issuer, signingBundle.Certificate.Subject)
	}
	if bytes.Equal(newCert.AuthorityKeyId, newCert.SubjectKeyId) {
		t.Fatal("expected different authority/subject")
	}
	if !bytes.Equal(newCert.AuthorityKeyId, signingBundle.Certificate.SubjectKeyId) {
		t.Fatal("expected authority on new cert to be same as signing subject")
	}
	if newCert.Subject.CommonName != "foo.bar.com" {
		t.Fatalf("unexpected common name on new cert: %s", newCert.Subject.CommonName)
	}
}

// TestBackend_SignSelfIssued_DifferentTypes tests the functionality of the
// require_matching_certificate_algorithms flag.
func TestBackend_SignSelfIssued_DifferentTypes(t *testing.T) {
	t.Parallel()
	// create the backend
	b, storage := createBackendWithStorage(t)

	// generate root
	rootData := map[string]interface{}{
		"common_name": "test.com",
		"ttl":         "172800",
		"key_type":    "ec",
		"key_bits":    "521",
	}

	resp, err := b.HandleRequest(context.Background(), &logical.Request{
		Operation:  logical.UpdateOperation,
		Path:       "root/generate/internal",
		Storage:    storage,
		Data:       rootData,
		MountPoint: "pki/",
	})
	if resp != nil && resp.IsError() {
		t.Fatalf("failed to generate root, %#v", *resp)
	}
	if err != nil {
		t.Fatal(err)
	}

	key, err := rsa.GenerateKey(rand.Reader, 2048)
	if err != nil {
		t.Fatal(err)
	}

	template := &x509.Certificate{
		Subject: pkix.Name{
			CommonName: "foo.bar.com",
		},
		SerialNumber:          big.NewInt(1234),
		IsCA:                  true,
		BasicConstraintsValid: true,
	}

	// Tests absent the flag
	ss, _ := getSelfSigned(t, template, template, key)
	resp, err = b.HandleRequest(context.Background(), &logical.Request{
		Operation: logical.UpdateOperation,
		Path:      "root/sign-self-issued",
		Storage:   storage,
		Data: map[string]interface{}{
			"certificate": ss,
		},
		MountPoint: "pki/",
	})
	if err != nil {
		t.Fatal(err)
	}
	if resp == nil {
		t.Fatal("got nil response")
	}

	// Set CA to true, but leave issuer alone
	template.IsCA = true

	// Tests with flag present but false
	ss, _ = getSelfSigned(t, template, template, key)
	resp, err = b.HandleRequest(context.Background(), &logical.Request{
		Operation: logical.UpdateOperation,
		Path:      "root/sign-self-issued",
		Storage:   storage,
		Data: map[string]interface{}{
			"certificate": ss,
			"require_matching_certificate_algorithms": false,
		},
		MountPoint: "pki/",
	})
	if err != nil {
		t.Fatal(err)
	}
	if resp == nil {
		t.Fatal("got nil response")
	}

	// Test with flag present and true
	ss, _ = getSelfSigned(t, template, template, key)
	_, err = b.HandleRequest(context.Background(), &logical.Request{
		Operation: logical.UpdateOperation,
		Path:      "root/sign-self-issued",
		Storage:   storage,
		Data: map[string]interface{}{
			"certificate": ss,
			"require_matching_certificate_algorithms": true,
		},
		MountPoint: "pki/",
	})
	if err == nil {
		t.Fatal("expected error due to mismatched algorithms")
	}
}

// This is a really tricky test because the Go stdlib asn1 package is incapable
// of doing the right thing with custom OID SANs (see comments in the package,
// it's readily admitted that it's too magic) but that means that any
// validation logic written for this test isn't being independently verified,
// as in, if cryptobytes is used to decode it to make the test work, that
// doesn't mean we're encoding and decoding correctly, only that we made the
// test pass. Instead, when run verbosely it will first perform a bunch of
// checks to verify that the OID SAN logic doesn't screw up other SANs, then
// will spit out the PEM. This can be validated independently.
//
// You want the hex dump of the octet string corresponding to the X509v3
// Subject Alternative Name. There's a nice online utility at
// https://lapo.it/asn1js that can be used to view the structure of an
// openssl-generated other SAN at
// https://lapo.it/asn1js/#3022A020060A2B060104018237140203A0120C106465766F7073406C6F63616C686F7374
// (openssl asn1parse can also be used with -strparse using an offset of the
// hex blob for the subject alternative names extension).
//
// The structure output from here should match that precisely (even if the OID
// itself doesn't) in the second test.
//
// The test that encodes two should have them be in separate elements in the
// top-level sequence; see
// https://lapo.it/asn1js/#3046A020060A2B060104018237140203A0120C106465766F7073406C6F63616C686F7374A022060A2B060104018237140204A0140C12322D6465766F7073406C6F63616C686F7374 for an openssl-generated example.
//
// The good news is that it's valid to simply copy and paste the PEM output from
// here into the form at that site as it will do the right thing so it's pretty
// easy to validate.
func TestBackend_OID_SANs(t *testing.T) {
	t.Parallel()
	b, s := createBackendWithStorage(t)

	var err error
	var resp *logical.Response
	var certStr string
	var block *pem.Block
	var cert *x509.Certificate

	_, err = CBWrite(b, s, "root/generate/internal", map[string]interface{}{
		"ttl":         "40h",
		"common_name": "myvault.com",
	})
	if err != nil {
		t.Fatal(err)
	}

	_, err = CBWrite(b, s, "roles/test", map[string]interface{}{
		"allowed_domains":    []string{"foobar.com", "zipzap.com"},
		"allow_bare_domains": true,
		"allow_subdomains":   true,
		"allow_ip_sans":      true,
		"allowed_other_sans": "1.3.6.1.4.1.311.20.2.3;UTF8:devops@*,1.3.6.1.4.1.311.20.2.4;utf8:d*e@foobar.com",
	})
	if err != nil {
		t.Fatal(err)
	}

	// Get a baseline before adding OID SANs. In the next sections we'll verify
	// that the SANs are all added even as the OID SAN inclusion forces other
	// adding logic (custom rather than built-in Golang logic)
	resp, err = CBWrite(b, s, "issue/test", map[string]interface{}{
		"common_name": "foobar.com",
		"ip_sans":     "1.2.3.4",
		"alt_names":   "foobar.com,foo.foobar.com,bar.foobar.com",
		"ttl":         "1h",
	})
	if err != nil {
		t.Fatal(err)
	}
	certStr = resp.Data["certificate"].(string)
	block, _ = pem.Decode([]byte(certStr))
	cert, err = x509.ParseCertificate(block.Bytes)
	if err != nil {
		t.Fatal(err)
	}
	if cert.IPAddresses[0].String() != "1.2.3.4" {
		t.Fatalf("unexpected IP SAN %q", cert.IPAddresses[0].String())
	}
	if len(cert.DNSNames) != 3 ||
		cert.DNSNames[0] != "bar.foobar.com" ||
		cert.DNSNames[1] != "foo.foobar.com" ||
		cert.DNSNames[2] != "foobar.com" {
		t.Fatalf("unexpected DNS SANs %v", cert.DNSNames)
	}

	// First test some bad stuff that shouldn't work
	_, err = CBWrite(b, s, "issue/test", map[string]interface{}{
		"common_name": "foobar.com",
		"ip_sans":     "1.2.3.4",
		"alt_names":   "foo.foobar.com,bar.foobar.com",
		"ttl":         "1h",
		// Not a valid value for the first possibility
		"other_sans": "1.3.6.1.4.1.311.20.2.3;UTF8:devop@nope.com",
	})
	if err == nil {
		t.Fatal("expected error")
	}

	_, err = CBWrite(b, s, "issue/test", map[string]interface{}{
		"common_name": "foobar.com",
		"ip_sans":     "1.2.3.4",
		"alt_names":   "foo.foobar.com,bar.foobar.com",
		"ttl":         "1h",
		// Not a valid OID for the first possibility
		"other_sans": "1.3.6.1.4.1.311.20.2.5;UTF8:devops@nope.com",
	})
	if err == nil {
		t.Fatal("expected error")
	}

	_, err = CBWrite(b, s, "issue/test", map[string]interface{}{
		"common_name": "foobar.com",
		"ip_sans":     "1.2.3.4",
		"alt_names":   "foo.foobar.com,bar.foobar.com",
		"ttl":         "1h",
		// Not a valid name for the second possibility
		"other_sans": "1.3.6.1.4.1.311.20.2.4;UTF8:d34g@foobar.com",
	})
	if err == nil {
		t.Fatal("expected error")
	}

	_, err = CBWrite(b, s, "issue/test", map[string]interface{}{
		"common_name": "foobar.com",
		"ip_sans":     "1.2.3.4",
		"alt_names":   "foo.foobar.com,bar.foobar.com",
		"ttl":         "1h",
		// Not a valid OID for the second possibility
		"other_sans": "1.3.6.1.4.1.311.20.2.5;UTF8:d34e@foobar.com",
	})
	if err == nil {
		t.Fatal("expected error")
	}

	_, err = CBWrite(b, s, "issue/test", map[string]interface{}{
		"common_name": "foobar.com",
		"ip_sans":     "1.2.3.4",
		"alt_names":   "foo.foobar.com,bar.foobar.com",
		"ttl":         "1h",
		// Not a valid type
		"other_sans": "1.3.6.1.4.1.311.20.2.5;UTF2:d34e@foobar.com",
	})
	if err == nil {
		t.Fatal("expected error")
	}

	// Valid for first possibility
	resp, err = CBWrite(b, s, "issue/test", map[string]interface{}{
		"common_name": "foobar.com",
		"ip_sans":     "1.2.3.4",
		"alt_names":   "foo.foobar.com,bar.foobar.com",
		"ttl":         "1h",
		"other_sans":  "1.3.6.1.4.1.311.20.2.3;utf8:devops@nope.com",
	})
	if err != nil {
		t.Fatal(err)
	}
	certStr = resp.Data["certificate"].(string)
	block, _ = pem.Decode([]byte(certStr))
	cert, err = x509.ParseCertificate(block.Bytes)
	if err != nil {
		t.Fatal(err)
	}
	if cert.IPAddresses[0].String() != "1.2.3.4" {
		t.Fatalf("unexpected IP SAN %q", cert.IPAddresses[0].String())
	}
	if len(cert.DNSNames) != 3 ||
		cert.DNSNames[0] != "bar.foobar.com" ||
		cert.DNSNames[1] != "foo.foobar.com" ||
		cert.DNSNames[2] != "foobar.com" {
		t.Fatalf("unexpected DNS SANs %v", cert.DNSNames)
	}
	if len(os.Getenv("VAULT_VERBOSE_PKITESTS")) > 0 {
		t.Logf("certificate 1 to check:\n%s", certStr)
	}

	// Valid for second possibility
	resp, err = CBWrite(b, s, "issue/test", map[string]interface{}{
		"common_name": "foobar.com",
		"ip_sans":     "1.2.3.4",
		"alt_names":   "foo.foobar.com,bar.foobar.com",
		"ttl":         "1h",
		"other_sans":  "1.3.6.1.4.1.311.20.2.4;UTF8:d234e@foobar.com",
	})
	if err != nil {
		t.Fatal(err)
	}
	certStr = resp.Data["certificate"].(string)
	block, _ = pem.Decode([]byte(certStr))
	cert, err = x509.ParseCertificate(block.Bytes)
	if err != nil {
		t.Fatal(err)
	}
	if cert.IPAddresses[0].String() != "1.2.3.4" {
		t.Fatalf("unexpected IP SAN %q", cert.IPAddresses[0].String())
	}
	if len(cert.DNSNames) != 3 ||
		cert.DNSNames[0] != "bar.foobar.com" ||
		cert.DNSNames[1] != "foo.foobar.com" ||
		cert.DNSNames[2] != "foobar.com" {
		t.Fatalf("unexpected DNS SANs %v", cert.DNSNames)
	}
	if len(os.Getenv("VAULT_VERBOSE_PKITESTS")) > 0 {
		t.Logf("certificate 2 to check:\n%s", certStr)
	}

	// Valid for both
	oid1, type1, val1 := "1.3.6.1.4.1.311.20.2.3", "utf8", "devops@nope.com"
	oid2, type2, val2 := "1.3.6.1.4.1.311.20.2.4", "utf-8", "d234e@foobar.com"
	otherNames := []string{
		fmt.Sprintf("%s;%s:%s", oid1, type1, val1),
		fmt.Sprintf("%s;%s:%s", oid2, type2, val2),
	}
	resp, err = CBWrite(b, s, "issue/test", map[string]interface{}{
		"common_name": "foobar.com",
		"ip_sans":     "1.2.3.4",
		"alt_names":   "foo.foobar.com,bar.foobar.com",
		"ttl":         "1h",
		"other_sans":  strings.Join(otherNames, ","),
	})
	if err != nil {
		t.Fatal(err)
	}
	certStr = resp.Data["certificate"].(string)
	block, _ = pem.Decode([]byte(certStr))
	cert, err = x509.ParseCertificate(block.Bytes)
	if err != nil {
		t.Fatal(err)
	}
	if cert.IPAddresses[0].String() != "1.2.3.4" {
		t.Fatalf("unexpected IP SAN %q", cert.IPAddresses[0].String())
	}
	if len(cert.DNSNames) != 3 ||
		cert.DNSNames[0] != "bar.foobar.com" ||
		cert.DNSNames[1] != "foo.foobar.com" ||
		cert.DNSNames[2] != "foobar.com" {
		t.Fatalf("unexpected DNS SANs %v", cert.DNSNames)
	}
	expectedOtherNames := []otherNameUtf8{{oid1, val1}, {oid2, val2}}
	foundOtherNames, err := getOtherSANsFromX509Extensions(cert.Extensions)
	if err != nil {
		t.Fatal(err)
	}
	if diff := deep.Equal(expectedOtherNames, foundOtherNames); len(diff) != 0 {
		t.Errorf("unexpected otherNames: %v", diff)
	}
	if len(os.Getenv("VAULT_VERBOSE_PKITESTS")) > 0 {
		t.Logf("certificate 3 to check:\n%s", certStr)
	}
}

func TestBackend_AllowedSerialNumbers(t *testing.T) {
	t.Parallel()
	b, s := createBackendWithStorage(t)

	var err error
	var resp *logical.Response
	var certStr string
	var block *pem.Block
	var cert *x509.Certificate

	_, err = CBWrite(b, s, "root/generate/internal", map[string]interface{}{
		"ttl":         "40h",
		"common_name": "myvault.com",
	})
	if err != nil {
		t.Fatal(err)
	}

	// First test that Serial Numbers are not allowed
	_, err = CBWrite(b, s, "roles/test", map[string]interface{}{
		"allow_any_name":    true,
		"enforce_hostnames": false,
	})
	if err != nil {
		t.Fatal(err)
	}

	_, err = CBWrite(b, s, "issue/test", map[string]interface{}{
		"common_name": "foobar",
		"ttl":         "1h",
	})
	if err != nil {
		t.Fatal(err)
	}

	_, err = CBWrite(b, s, "issue/test", map[string]interface{}{
		"common_name":   "foobar",
		"ttl":           "1h",
		"serial_number": "foobar",
	})
	if err == nil {
		t.Fatal("expected error")
	}

	// Update the role to allow serial numbers
	_, err = CBWrite(b, s, "roles/test", map[string]interface{}{
		"allow_any_name":         true,
		"enforce_hostnames":      false,
		"allowed_serial_numbers": "f00*,b4r*",
	})
	if err != nil {
		t.Fatal(err)
	}

	_, err = CBWrite(b, s, "issue/test", map[string]interface{}{
		"common_name": "foobar",
		"ttl":         "1h",
		// Not a valid serial number
		"serial_number": "foobar",
	})
	if err == nil {
		t.Fatal("expected error")
	}

	// Valid for first possibility
	resp, err = CBWrite(b, s, "issue/test", map[string]interface{}{
		"common_name":   "foobar",
		"serial_number": "f00bar",
	})
	if err != nil {
		t.Fatal(err)
	}
	certStr = resp.Data["certificate"].(string)
	block, _ = pem.Decode([]byte(certStr))
	cert, err = x509.ParseCertificate(block.Bytes)
	if err != nil {
		t.Fatal(err)
	}
	if cert.Subject.SerialNumber != "f00bar" {
		t.Fatalf("unexpected Subject SerialNumber %s", cert.Subject.SerialNumber)
	}
	if len(os.Getenv("VAULT_VERBOSE_PKITESTS")) > 0 {
		t.Logf("certificate 1 to check:\n%s", certStr)
	}

	// Valid for second possibility
	resp, err = CBWrite(b, s, "issue/test", map[string]interface{}{
		"common_name":   "foobar",
		"serial_number": "b4rf00",
	})
	if err != nil {
		t.Fatal(err)
	}
	certStr = resp.Data["certificate"].(string)
	block, _ = pem.Decode([]byte(certStr))
	cert, err = x509.ParseCertificate(block.Bytes)
	if err != nil {
		t.Fatal(err)
	}
	if cert.Subject.SerialNumber != "b4rf00" {
		t.Fatalf("unexpected Subject SerialNumber %s", cert.Subject.SerialNumber)
	}
	if len(os.Getenv("VAULT_VERBOSE_PKITESTS")) > 0 {
		t.Logf("certificate 2 to check:\n%s", certStr)
	}
}

func TestBackend_URI_SANs(t *testing.T) {
	t.Parallel()
	b, s := createBackendWithStorage(t)

	var err error

	_, err = CBWrite(b, s, "root/generate/internal", map[string]interface{}{
		"ttl":         "40h",
		"common_name": "myvault.com",
	})
	if err != nil {
		t.Fatal(err)
	}

	_, err = CBWrite(b, s, "roles/test", map[string]interface{}{
		"allowed_domains":    []string{"foobar.com", "zipzap.com"},
		"allow_bare_domains": true,
		"allow_subdomains":   true,
		"allow_ip_sans":      true,
		"allowed_uri_sans":   []string{"http://someuri/abc", "spiffe://host.com/*"},
	})
	if err != nil {
		t.Fatal(err)
	}

	// First test some bad stuff that shouldn't work
	_, err = CBWrite(b, s, "issue/test", map[string]interface{}{
		"common_name": "foobar.com",
		"ip_sans":     "1.2.3.4",
		"alt_names":   "foo.foobar.com,bar.foobar.com",
		"ttl":         "1h",
		"uri_sans":    "http://www.mydomain.com/zxf",
	})
	if err == nil {
		t.Fatal("expected error")
	}

	// Test valid single entry
	_, err = CBWrite(b, s, "issue/test", map[string]interface{}{
		"common_name": "foobar.com",
		"ip_sans":     "1.2.3.4",
		"alt_names":   "foo.foobar.com,bar.foobar.com",
		"ttl":         "1h",
		"uri_sans":    "http://someuri/abc",
	})
	if err != nil {
		t.Fatal(err)
	}

	// Test globed entry
	_, err = CBWrite(b, s, "issue/test", map[string]interface{}{
		"common_name": "foobar.com",
		"ip_sans":     "1.2.3.4",
		"alt_names":   "foo.foobar.com,bar.foobar.com",
		"ttl":         "1h",
		"uri_sans":    "spiffe://host.com/something",
	})
	if err != nil {
		t.Fatal(err)
	}

	// Test multiple entries
	resp, err := CBWrite(b, s, "issue/test", map[string]interface{}{
		"common_name": "foobar.com",
		"ip_sans":     "1.2.3.4",
		"alt_names":   "foo.foobar.com,bar.foobar.com",
		"ttl":         "1h",
		"uri_sans":    "spiffe://host.com/something,http://someuri/abc",
	})
	if err != nil {
		t.Fatal(err)
	}

	certStr := resp.Data["certificate"].(string)
	block, _ := pem.Decode([]byte(certStr))
	cert, err := x509.ParseCertificate(block.Bytes)
	if err != nil {
		t.Fatal(err)
	}

	URI0, _ := url.Parse("spiffe://host.com/something")
	URI1, _ := url.Parse("http://someuri/abc")

	if len(cert.URIs) != 2 {
		t.Fatalf("expected 2 valid URIs SANs %v", cert.URIs)
	}

	if cert.URIs[0].String() != URI0.String() || cert.URIs[1].String() != URI1.String() {
		t.Fatalf(
			"expected URIs SANs %v to equal provided values spiffe://host.com/something, http://someuri/abc",
			cert.URIs)
	}
}

func TestBackend_AllowedURISANsTemplate(t *testing.T) {
	t.Parallel()
	coreConfig := &vault.CoreConfig{
		CredentialBackends: map[string]logical.Factory{
			"userpass": userpass.Factory,
		},
		LogicalBackends: map[string]logical.Factory{
			"pki": Factory,
		},
	}
	cluster := vault.NewTestCluster(t, coreConfig, &vault.TestClusterOptions{
		HandlerFunc: vaulthttp.Handler,
	})
	cluster.Start()
	defer cluster.Cleanup()
	client := cluster.Cores[0].Client

	// Write test policy for userpass auth method.
	err := client.Sys().PutPolicy("test", `
   path "pki/*" {
     capabilities = ["update"]
   }`)
	if err != nil {
		t.Fatal(err)
	}

	// Enable userpass auth method.
	if err := client.Sys().EnableAuth("userpass", "userpass", ""); err != nil {
		t.Fatal(err)
	}

	// Configure test role for userpass.
	if _, err := client.Logical().Write("auth/userpass/users/userpassname", map[string]interface{}{
		"password": "test",
		"policies": "test",
	}); err != nil {
		t.Fatal(err)
	}

	// Login userpass for test role and keep client token.
	secret, err := client.Logical().Write("auth/userpass/login/userpassname", map[string]interface{}{
		"password": "test",
	})
	if err != nil || secret == nil {
		t.Fatal(err)
	}
	userpassToken := secret.Auth.ClientToken

	// Get auth accessor for identity template.
	auths, err := client.Sys().ListAuth()
	if err != nil {
		t.Fatal(err)
	}
	userpassAccessor := auths["userpass/"].Accessor

	// Mount PKI.
	err = client.Sys().Mount("pki", &api.MountInput{
		Type: "pki",
		Config: api.MountConfigInput{
			DefaultLeaseTTL: "16h",
			MaxLeaseTTL:     "60h",
		},
	})
	if err != nil {
		t.Fatal(err)
	}

	// Generate internal CA.
	_, err = client.Logical().Write("pki/root/generate/internal", map[string]interface{}{
		"ttl":         "40h",
		"common_name": "myvault.com",
	})
	if err != nil {
		t.Fatal(err)
	}

	// Write role PKI.
	_, err = client.Logical().Write("pki/roles/test", map[string]interface{}{
		"allowed_uri_sans": []string{
			"spiffe://domain/{{identity.entity.aliases." + userpassAccessor + ".name}}",
			"spiffe://domain/{{identity.entity.aliases." + userpassAccessor + ".name}}/*", "spiffe://domain/foo",
		},
		"allowed_uri_sans_template": true,
		"require_cn":                false,
	})
	if err != nil {
		t.Fatal(err)
	}

	// Issue certificate with identity templating
	client.SetToken(userpassToken)
	_, err = client.Logical().Write("pki/issue/test", map[string]interface{}{"uri_sans": "spiffe://domain/userpassname, spiffe://domain/foo"})
	if err != nil {
		t.Fatal(err)
	}

	// Issue certificate with identity templating and glob
	client.SetToken(userpassToken)
	_, err = client.Logical().Write("pki/issue/test", map[string]interface{}{"uri_sans": "spiffe://domain/userpassname/bar"})
	if err != nil {
		t.Fatal(err)
	}

	// Issue certificate with non-matching identity template parameter
	client.SetToken(userpassToken)
	_, err = client.Logical().Write("pki/issue/test", map[string]interface{}{"uri_sans": "spiffe://domain/unknownuser"})
	if err == nil {
		t.Fatal(err)
	}

	// Set allowed_uri_sans_template to false.
	_, err = client.Logical().Write("pki/roles/test", map[string]interface{}{
		"allowed_uri_sans_template": false,
	})
	if err != nil {
		t.Fatal(err)
	}

	// Issue certificate with userpassToken.
	_, err = client.Logical().Write("pki/issue/test", map[string]interface{}{"uri_sans": "spiffe://domain/users/userpassname"})
	if err == nil {
		t.Fatal("expected error")
	}
}

func TestBackend_AllowedDomainsTemplate(t *testing.T) {
	t.Parallel()
	coreConfig := &vault.CoreConfig{
		CredentialBackends: map[string]logical.Factory{
			"userpass": userpass.Factory,
		},
		LogicalBackends: map[string]logical.Factory{
			"pki": Factory,
		},
	}
	cluster := vault.NewTestCluster(t, coreConfig, &vault.TestClusterOptions{
		HandlerFunc: vaulthttp.Handler,
	})
	cluster.Start()
	defer cluster.Cleanup()
	client := cluster.Cores[0].Client

	// Write test policy for userpass auth method.
	err := client.Sys().PutPolicy("test", `
   path "pki/*" {  
     capabilities = ["update"]
   }`)
	if err != nil {
		t.Fatal(err)
	}

	// Enable userpass auth method.
	if err := client.Sys().EnableAuth("userpass", "userpass", ""); err != nil {
		t.Fatal(err)
	}

	// Configure test role for userpass.
	if _, err := client.Logical().Write("auth/userpass/users/userpassname", map[string]interface{}{
		"password": "test",
		"policies": "test",
	}); err != nil {
		t.Fatal(err)
	}

	// Login userpass for test role and set client token
	userpassAuth, err := auth.NewUserpassAuth("userpassname", &auth.Password{FromString: "test"})
	if err != nil {
		t.Fatal(err)
	}

	// Get auth accessor for identity template.
	auths, err := client.Sys().ListAuth()
	if err != nil {
		t.Fatal(err)
	}
	userpassAccessor := auths["userpass/"].Accessor

	// Mount PKI.
	err = client.Sys().Mount("pki", &api.MountInput{
		Type: "pki",
		Config: api.MountConfigInput{
			DefaultLeaseTTL: "16h",
			MaxLeaseTTL:     "60h",
		},
	})
	if err != nil {
		t.Fatal(err)
	}

	// Generate internal CA.
	_, err = client.Logical().Write("pki/root/generate/internal", map[string]interface{}{
		"ttl":         "40h",
		"common_name": "myvault.com",
	})
	if err != nil {
		t.Fatal(err)
	}

	// Write role PKI.
	_, err = client.Logical().Write("pki/roles/test", map[string]interface{}{
		"allowed_domains": []string{
			"foobar.com", "zipzap.com", "{{identity.entity.aliases." + userpassAccessor + ".name}}",
			"foo.{{identity.entity.aliases." + userpassAccessor + ".name}}.example.com",
		},
		"allowed_domains_template": true,
		"allow_bare_domains":       true,
	})
	if err != nil {
		t.Fatal(err)
	}

	// Issue certificate with userpassToken.
	secret, err := client.Auth().Login(context.TODO(), userpassAuth)
	if err != nil {
		t.Fatal(err)
	}
	if err != nil || secret == nil {
		t.Fatal(err)
	}
	_, err = client.Logical().Write("pki/issue/test", map[string]interface{}{"common_name": "userpassname"})
	if err != nil {
		t.Fatal(err)
	}

	// Issue certificate for foobar.com to verify allowed_domain_template doesn't break plain domains.
	_, err = client.Logical().Write("pki/issue/test", map[string]interface{}{"common_name": "foobar.com"})
	if err != nil {
		t.Fatal(err)
	}

	// Issue certificate for unknown userpassname.
	_, err = client.Logical().Write("pki/issue/test", map[string]interface{}{"common_name": "unknownuserpassname"})
	if err == nil {
		t.Fatal("expected error")
	}

	// Issue certificate for foo.userpassname.domain.
	_, err = client.Logical().Write("pki/issue/test", map[string]interface{}{"common_name": "foo.userpassname.example.com"})
	if err != nil {
		t.Fatal("expected error")
	}

	// Set allowed_domains_template to false.
	_, err = client.Logical().Write("pki/roles/test", map[string]interface{}{
		"allowed_domains_template": false,
	})
	if err != nil {
		t.Fatal(err)
	}

	// Issue certificate with userpassToken.
	_, err = client.Logical().Write("pki/issue/test", map[string]interface{}{"common_name": "userpassname"})
	if err == nil {
		t.Fatal("expected error")
	}
}

func TestReadWriteDeleteRoles(t *testing.T) {
	t.Parallel()
	ctx := context.Background()
	coreConfig := &vault.CoreConfig{
		CredentialBackends: map[string]logical.Factory{
			"userpass": userpass.Factory,
		},
		LogicalBackends: map[string]logical.Factory{
			"pki": Factory,
		},
	}
	cluster := vault.NewTestCluster(t, coreConfig, &vault.TestClusterOptions{
		HandlerFunc: vaulthttp.Handler,
	})
	cluster.Start()
	defer cluster.Cleanup()
	client := cluster.Cores[0].Client

	// Mount PKI.
	err := client.Sys().MountWithContext(ctx, "pki", &api.MountInput{
		Type: "pki",
		Config: api.MountConfigInput{
			DefaultLeaseTTL: "16h",
			MaxLeaseTTL:     "60h",
		},
	})
	if err != nil {
		t.Fatal(err)
	}

	resp, err := client.Logical().ReadWithContext(ctx, "pki/roles/test")
	if err != nil {
		t.Fatal(err)
	}

	if resp != nil {
		t.Fatalf("response should have been emtpy but was:\n%#v", resp)
	}

	// Write role PKI.
	_, err = client.Logical().WriteWithContext(ctx, "pki/roles/test", map[string]interface{}{})
	if err != nil {
		t.Fatal(err)
	}

	// Read the role.
	resp, err = client.Logical().ReadWithContext(ctx, "pki/roles/test")
	if err != nil {
		t.Fatal(err)
	}

	if resp.Data == nil {
		t.Fatal("default data within response was nil when it should have contained data")
	}

	// Validate that we have not changed any defaults unknowingly
	expectedData := map[string]interface{}{
		"key_type":                           "rsa",
		"use_csr_sans":                       true,
		"client_flag":                        true,
		"allowed_serial_numbers":             []interface{}{},
		"generate_lease":                     false,
		"signature_bits":                     json.Number("256"),
		"use_pss":                            false,
		"allowed_domains":                    []interface{}{},
		"allowed_uri_sans_template":          false,
		"enforce_hostnames":                  true,
		"policy_identifiers":                 []interface{}{},
		"require_cn":                         true,
		"allowed_domains_template":           false,
		"allow_token_displayname":            false,
		"country":                            []interface{}{},
		"not_after":                          "",
		"postal_code":                        []interface{}{},
		"use_csr_common_name":                true,
		"allow_localhost":                    true,
		"allow_subdomains":                   false,
		"allow_wildcard_certificates":        true,
		"allowed_other_sans":                 []interface{}{},
		"allowed_uri_sans":                   []interface{}{},
		"basic_constraints_valid_for_non_ca": false,
		"key_usage":                          []interface{}{"DigitalSignature", "KeyAgreement", "KeyEncipherment"},
		"not_before_duration":                json.Number("30"),
		"allow_glob_domains":                 false,
		"ttl":                                json.Number("0"),
		"ou":                                 []interface{}{},
		"email_protection_flag":              false,
		"locality":                           []interface{}{},
		"server_flag":                        true,
		"allow_bare_domains":                 false,
		"allow_ip_sans":                      true,
		"ext_key_usage_oids":                 []interface{}{},
		"allow_any_name":                     false,
		"ext_key_usage":                      []interface{}{},
		"key_bits":                           json.Number("2048"),
		"max_ttl":                            json.Number("0"),
		"no_store":                           false,
		"organization":                       []interface{}{},
		"province":                           []interface{}{},
		"street_address":                     []interface{}{},
		"code_signing_flag":                  false,
		"issuer_ref":                         "default",
		"cn_validations":                     []interface{}{"email", "hostname"},
	}

	if diff := deep.Equal(expectedData, resp.Data); len(diff) > 0 {
		t.Fatalf("pki role default values have changed, diff: %v", diff)
	}

	_, err = client.Logical().DeleteWithContext(ctx, "pki/roles/test")
	if err != nil {
		t.Fatal(err)
	}

	resp, err = client.Logical().ReadWithContext(ctx, "pki/roles/test")
	if err != nil {
		t.Fatal(err)
	}

	if resp != nil {
		t.Fatalf("response should have been empty but was:\n%#v", resp)
	}
}

func setCerts() {
	cak, err := ecdsa.GenerateKey(elliptic.P256(), rand.Reader)
	if err != nil {
		panic(err)
	}
	marshaledKey, err := x509.MarshalECPrivateKey(cak)
	if err != nil {
		panic(err)
	}
	keyPEMBlock := &pem.Block{
		Type:  "EC PRIVATE KEY",
		Bytes: marshaledKey,
	}
	ecCAKey = strings.TrimSpace(string(pem.EncodeToMemory(keyPEMBlock)))
	if err != nil {
		panic(err)
	}
	subjKeyID, err := certutil.GetSubjKeyID(cak)
	if err != nil {
		panic(err)
	}
	caCertTemplate := &x509.Certificate{
		Subject: pkix.Name{
			CommonName: "root.localhost",
		},
		SubjectKeyId:          subjKeyID,
		DNSNames:              []string{"root.localhost"},
		KeyUsage:              x509.KeyUsage(x509.KeyUsageCertSign | x509.KeyUsageCRLSign),
		SerialNumber:          big.NewInt(mathrand.Int63()),
		NotAfter:              time.Now().Add(262980 * time.Hour),
		BasicConstraintsValid: true,
		IsCA:                  true,
	}
	caBytes, err := x509.CreateCertificate(rand.Reader, caCertTemplate, caCertTemplate, cak.Public(), cak)
	if err != nil {
		panic(err)
	}
	caCertPEMBlock := &pem.Block{
		Type:  "CERTIFICATE",
		Bytes: caBytes,
	}
	ecCACert = strings.TrimSpace(string(pem.EncodeToMemory(caCertPEMBlock)))

	rak, err := rsa.GenerateKey(rand.Reader, 2048)
	if err != nil {
		panic(err)
	}
	marshaledKey = x509.MarshalPKCS1PrivateKey(rak)
	keyPEMBlock = &pem.Block{
		Type:  "RSA PRIVATE KEY",
		Bytes: marshaledKey,
	}
	rsaCAKey = strings.TrimSpace(string(pem.EncodeToMemory(keyPEMBlock)))
	if err != nil {
		panic(err)
	}
	_, err = certutil.GetSubjKeyID(rak)
	if err != nil {
		panic(err)
	}
	caBytes, err = x509.CreateCertificate(rand.Reader, caCertTemplate, caCertTemplate, rak.Public(), rak)
	if err != nil {
		panic(err)
	}
	caCertPEMBlock = &pem.Block{
		Type:  "CERTIFICATE",
		Bytes: caBytes,
	}
	rsaCACert = strings.TrimSpace(string(pem.EncodeToMemory(caCertPEMBlock)))

	_, edk, err := ed25519.GenerateKey(rand.Reader)
	if err != nil {
		panic(err)
	}
	marshaledKey, err = x509.MarshalPKCS8PrivateKey(edk)
	if err != nil {
		panic(err)
	}
	keyPEMBlock = &pem.Block{
		Type:  "PRIVATE KEY",
		Bytes: marshaledKey,
	}
	edCAKey = strings.TrimSpace(string(pem.EncodeToMemory(keyPEMBlock)))
	if err != nil {
		panic(err)
	}
	_, err = certutil.GetSubjKeyID(edk)
	if err != nil {
		panic(err)
	}
	caBytes, err = x509.CreateCertificate(rand.Reader, caCertTemplate, caCertTemplate, edk.Public(), edk)
	if err != nil {
		panic(err)
	}
	caCertPEMBlock = &pem.Block{
		Type:  "CERTIFICATE",
		Bytes: caBytes,
	}
	edCACert = strings.TrimSpace(string(pem.EncodeToMemory(caCertPEMBlock)))
}

func TestBackend_RevokePlusTidy_Intermediate(t *testing.T) {
	// Use a ridiculously long time to minimize the chance
	// that we have to deal with more than one interval.
	// InMemSink rounds down to an interval boundary rather than
	// starting one at the time of initialization.
	//
	// This test is not parallelizable.
	inmemSink := metrics.NewInmemSink(
		1000000*time.Hour,
		2000000*time.Hour)

	metricsConf := metrics.DefaultConfig("")
	metricsConf.EnableHostname = false
	metricsConf.EnableHostnameLabel = false
	metricsConf.EnableServiceLabel = false
	metricsConf.EnableTypePrefix = false

	_, err := metrics.NewGlobal(metricsConf, inmemSink)
	if err != nil {
		t.Fatal(err)
	}

	// Enable PKI secret engine
	coreConfig := &vault.CoreConfig{
		LogicalBackends: map[string]logical.Factory{
			"pki": Factory,
		},
	}
	cluster := vault.NewTestCluster(t, coreConfig, &vault.TestClusterOptions{
		HandlerFunc: vaulthttp.Handler,
	})
	cluster.Start()
	defer cluster.Cleanup()
	cores := cluster.Cores
	vault.TestWaitActive(t, cores[0].Core)
	client := cores[0].Client

	// Mount /pki as a root CA
	err = client.Sys().Mount("pki", &api.MountInput{
		Type: "pki",
		Config: api.MountConfigInput{
			DefaultLeaseTTL: "16h",
			MaxLeaseTTL:     "32h",
		},
	})
	if err != nil {
		t.Fatal(err)
	}

	// Check the metrics initialized in order to calculate backendUUID for /pki
	// BackendUUID not consistent during tests with UUID from /sys/mounts/pki
	metricsSuffix := "total_certificates_stored"
	backendUUID := ""
	mostRecentInterval := inmemSink.Data()[len(inmemSink.Data())-1]
	for _, existingGauge := range mostRecentInterval.Gauges {
		if strings.HasSuffix(existingGauge.Name, metricsSuffix) {
			expandedGaugeName := existingGauge.Name
			backendUUID = strings.Split(expandedGaugeName, ".")[2]
			break
		}
	}
	if backendUUID == "" {
		t.Fatalf("No Gauge Found ending with %s", metricsSuffix)
	}

	// Set the cluster's certificate as the root CA in /pki
	pemBundleRootCA := string(cluster.CACertPEM) + string(cluster.CAKeyPEM)
	_, err = client.Logical().Write("pki/config/ca", map[string]interface{}{
		"pem_bundle": pemBundleRootCA,
	})
	if err != nil {
		t.Fatal(err)
	}

	// Mount /pki2 to operate as an intermediate CA
	err = client.Sys().Mount("pki2", &api.MountInput{
		Type: "pki",
		Config: api.MountConfigInput{
			DefaultLeaseTTL: "16h",
			MaxLeaseTTL:     "32h",
		},
	})
	if err != nil {
		t.Fatal(err)
	}

	// Create a CSR for the intermediate CA
	secret, err := client.Logical().Write("pki2/intermediate/generate/internal", nil)
	if err != nil {
		t.Fatal(err)
	}
	intermediateCSR := secret.Data["csr"].(string)

	// Sign the intermediate CSR using /pki
	secret, err = client.Logical().Write("pki/root/sign-intermediate", map[string]interface{}{
		"permitted_dns_domains": ".myvault.com",
		"csr":                   intermediateCSR,
		"ttl":                   "10s",
	})
	if err != nil {
		t.Fatal(err)
	}
	intermediateCertSerial := secret.Data["serial_number"].(string)
	intermediateCASerialColon := strings.ReplaceAll(strings.ToLower(intermediateCertSerial), ":", "-")

	// Get the intermediate cert after signing
	secret, err = client.Logical().Read("pki/cert/" + intermediateCASerialColon)
	if err != nil {
		t.Fatal(err)
	}
	if secret == nil || len(secret.Data) == 0 || len(secret.Data["certificate"].(string)) == 0 {
		t.Fatal("expected certificate information from read operation")
	}

	// Issue a revoke on on /pki
	_, err = client.Logical().Write("pki/revoke", map[string]interface{}{
		"serial_number": intermediateCertSerial,
	})
	if err != nil {
		t.Fatal(err)
	}

	// Check the cert-count metrics
	expectedCertCountGaugeMetrics := map[string]float32{
		"secrets.pki." + backendUUID + ".total_revoked_certificates_stored": 1,
		"secrets.pki." + backendUUID + ".total_certificates_stored":         1,
	}
	mostRecentInterval = inmemSink.Data()[len(inmemSink.Data())-1]
	for gauge, value := range expectedCertCountGaugeMetrics {
		if _, ok := mostRecentInterval.Gauges[gauge]; !ok {
			t.Fatalf("Expected metrics to include a value for gauge %s", gauge)
		}
		if value != mostRecentInterval.Gauges[gauge].Value {
			t.Fatalf("Expected value metric %s to be %f but got %f", gauge, value, mostRecentInterval.Gauges[gauge].Value)
		}
	}

	// Revoke adds a fixed 2s buffer, so we sleep for a bit longer to ensure
	// the revocation time is past the current time.
	time.Sleep(3 * time.Second)

	// Issue a tidy on /pki
	_, err = client.Logical().Write("pki/tidy", map[string]interface{}{
		"tidy_cert_store":    true,
		"tidy_revoked_certs": true,
		"safety_buffer":      "1s",
	})
	if err != nil {
		t.Fatal(err)
	}

	// Sleep a bit to make sure we're past the safety buffer
	time.Sleep(2 * time.Second)

	// Get CRL and ensure the tidied cert is still in the list after the tidy
	// operation since it's not past the NotAfter (ttl) value yet.
	crl := getParsedCrl(t, client, "pki")

	revokedCerts := crl.TBSCertList.RevokedCertificates
	if len(revokedCerts) == 0 {
		t.Fatal("expected CRL to be non-empty")
	}

	sn := certutil.GetHexFormatted(revokedCerts[0].SerialNumber.Bytes(), ":")
	if sn != intermediateCertSerial {
		t.Fatalf("expected: %v, got: %v", intermediateCertSerial, sn)
	}

	// Wait for cert to expire
	time.Sleep(10 * time.Second)

	// Issue a tidy on /pki
	_, err = client.Logical().Write("pki/tidy", map[string]interface{}{
		"tidy_cert_store":    true,
		"tidy_revoked_certs": true,
		"safety_buffer":      "1s",
	})
	if err != nil {
		t.Fatal(err)
	}

	// Sleep a bit to make sure we're past the safety buffer
	time.Sleep(2 * time.Second)

	// Issue a tidy-status on /pki
	{
		tidyStatus, err := client.Logical().Read("pki/tidy-status")
		if err != nil {
			t.Fatal(err)
		}
		expectedData := map[string]interface{}{
			"safety_buffer":                         json.Number("1"),
			"tidy_cert_store":                       true,
			"tidy_revoked_certs":                    true,
			"tidy_revoked_cert_issuer_associations": false,
			"pause_duration":                        "0s",
			"state":                                 "Finished",
			"error":                                 nil,
			"time_started":                          nil,
			"time_finished":                         nil,
			"message":                               nil,
			"cert_store_deleted_count":              json.Number("1"),
			"revoked_cert_deleted_count":            json.Number("1"),
			"missing_issuer_cert_count":             json.Number("0"),
			"current_cert_store_count":              json.Number("0"),
			"current_revoked_cert_count":            json.Number("0"),
		}
		// Let's copy the times from the response so that we can use deep.Equal()
		timeStarted, ok := tidyStatus.Data["time_started"]
		if !ok || timeStarted == "" {
			t.Fatal("Expected tidy status response to include a value for time_started")
		}
		expectedData["time_started"] = timeStarted
		timeFinished, ok := tidyStatus.Data["time_finished"]
		if !ok || timeFinished == "" {
			t.Fatal("Expected tidy status response to include a value for time_finished")
		}
		expectedData["time_finished"] = timeFinished

		if diff := deep.Equal(expectedData, tidyStatus.Data); diff != nil {
			t.Fatal(diff)
		}
	}
	// Check the tidy metrics
	{
		// Map of gauges to expected value
		expectedGauges := map[string]float32{
			"secrets.pki.tidy.cert_store_current_entry":                         0,
			"secrets.pki.tidy.cert_store_total_entries":                         1,
			"secrets.pki.tidy.revoked_cert_current_entry":                       0,
			"secrets.pki.tidy.revoked_cert_total_entries":                       1,
			"secrets.pki.tidy.start_time_epoch":                                 0,
			"secrets.pki." + backendUUID + ".total_certificates_stored":         0,
			"secrets.pki." + backendUUID + ".total_revoked_certificates_stored": 0,
			"secrets.pki.tidy.cert_store_total_entries_remaining":               0,
			"secrets.pki.tidy.revoked_cert_total_entries_remaining":             0,
		}
		// Map of counters to the sum of the metrics for that counter
		expectedCounters := map[string]float64{
			"secrets.pki.tidy.cert_store_deleted_count":   1,
			"secrets.pki.tidy.revoked_cert_deleted_count": 1,
			"secrets.pki.tidy.success":                    2,
			// Note that "secrets.pki.tidy.failure" won't be in the captured metrics
		}

		// If the metrics span more than one interval, skip the checks
		intervals := inmemSink.Data()
		if len(intervals) == 1 {
			interval := inmemSink.Data()[0]

			for gauge, value := range expectedGauges {
				if _, ok := interval.Gauges[gauge]; !ok {
					t.Fatalf("Expected metrics to include a value for gauge %s", gauge)
				}
				if value != interval.Gauges[gauge].Value {
					t.Fatalf("Expected value metric %s to be %f but got %f", gauge, value, interval.Gauges[gauge].Value)
				}

			}
			for counter, value := range expectedCounters {
				if _, ok := interval.Counters[counter]; !ok {
					t.Fatalf("Expected metrics to include a value for couter %s", counter)
				}
				if value != interval.Counters[counter].Sum {
					t.Fatalf("Expected the sum of metric %s to be %f but got %f", counter, value, interval.Counters[counter].Sum)
				}
			}

			tidyDuration, ok := interval.Samples["secrets.pki.tidy.duration"]
			if !ok {
				t.Fatal("Expected metrics to include a value for sample secrets.pki.tidy.duration")
			}
			if tidyDuration.Count <= 0 {
				t.Fatalf("Expected metrics to have count > 0 for sample secrets.pki.tidy.duration, but got %d", tidyDuration.Count)
			}
		}
	}

	crl = getParsedCrl(t, client, "pki")

	revokedCerts = crl.TBSCertList.RevokedCertificates
	if len(revokedCerts) != 0 {
		t.Fatal("expected CRL to be empty")
	}
}

func TestBackend_Root_FullCAChain(t *testing.T) {
	t.Parallel()
	testCases := []struct {
		testName string
		keyType  string
	}{
		{testName: "RSA", keyType: "rsa"},
		{testName: "ED25519", keyType: "ed25519"},
		{testName: "EC", keyType: "ec"},
	}
	for _, tc := range testCases {
		tc := tc
		t.Run(tc.testName, func(t *testing.T) {
			runFullCAChainTest(t, tc.keyType)
		})
	}
}

func runFullCAChainTest(t *testing.T, keyType string) {
	// Generate a root CA at /pki-root
	b_root, s_root := createBackendWithStorage(t)

	var err error

	resp, err := CBWrite(b_root, s_root, "root/generate/exported", map[string]interface{}{
		"common_name": "root myvault.com",
		"key_type":    keyType,
	})
	if err != nil {
		t.Fatal(err)
	}
	if resp == nil {
		t.Fatal("expected ca info")
	}
	rootData := resp.Data
	rootCert := rootData["certificate"].(string)

	// Validate that root's /cert/ca-chain now contains the certificate.
	resp, err = CBRead(b_root, s_root, "cert/ca_chain")
	if err != nil {
		t.Fatal(err)
	}
	if resp == nil {
		t.Fatal("expected intermediate chain information")
	}

	fullChain := resp.Data["ca_chain"].(string)
	requireCertInCaChainString(t, fullChain, rootCert, "expected root cert within root cert/ca_chain")

	// Make sure when we issue a leaf certificate we get the full chain back.
	_, err = CBWrite(b_root, s_root, "roles/example", map[string]interface{}{
		"allowed_domains":  "example.com",
		"allow_subdomains": "true",
		"max_ttl":          "1h",
	})
	require.NoError(t, err, "error setting up pki root role: %v", err)

	resp, err = CBWrite(b_root, s_root, "issue/example", map[string]interface{}{
		"common_name": "test.example.com",
		"ttl":         "5m",
	})
	require.NoError(t, err, "error issuing certificate from pki root: %v", err)
	fullChainArray := resp.Data["ca_chain"].([]string)
	requireCertInCaChainArray(t, fullChainArray, rootCert, "expected root cert within root issuance pki-root/issue/example")

	// Now generate an intermediate at /pki-intermediate, signed by the root.
	b_int, s_int := createBackendWithStorage(t)

	resp, err = CBWrite(b_int, s_int, "intermediate/generate/exported", map[string]interface{}{
		"common_name": "intermediate myvault.com",
		"key_type":    keyType,
	})
	if err != nil {
		t.Fatal(err)
	}
	if resp == nil {
		t.Fatal("expected intermediate CSR info")
	}
	intermediateData := resp.Data
	intermediateKey := intermediateData["private_key"].(string)

	resp, err = CBWrite(b_root, s_root, "root/sign-intermediate", map[string]interface{}{
		"csr":    intermediateData["csr"],
		"format": "pem",
	})
	if err != nil {
		t.Fatal(err)
	}
	if resp == nil {
		t.Fatal("expected signed intermediate info")
	}
	intermediateSignedData := resp.Data
	intermediateCert := intermediateSignedData["certificate"].(string)

	rootCaCert := parseCert(t, rootCert)
	intermediaryCaCert := parseCert(t, intermediateCert)
	requireSignedBy(t, intermediaryCaCert, rootCaCert.PublicKey)
	intermediateCaChain := intermediateSignedData["ca_chain"].([]string)

	require.Equal(t, parseCert(t, intermediateCaChain[0]), intermediaryCaCert, "intermediate signed cert should have been part of ca_chain")
	require.Equal(t, parseCert(t, intermediateCaChain[1]), rootCaCert, "root cert should have been part of ca_chain")

	_, err = CBWrite(b_int, s_int, "intermediate/set-signed", map[string]interface{}{
		"certificate": intermediateCert + "\n" + rootCert + "\n",
	})
	if err != nil {
		t.Fatal(err)
	}

	// Validate that intermediate's ca_chain field now includes the full
	// chain.
	resp, err = CBRead(b_int, s_int, "cert/ca_chain")
	if err != nil {
		t.Fatal(err)
	}
	if resp == nil {
		t.Fatal("expected intermediate chain information")
	}

	// Verify we have a proper CRL now
	crl := getParsedCrlFromBackend(t, b_int, s_int, "crl")
	require.Equal(t, 0, len(crl.TBSCertList.RevokedCertificates))

	fullChain = resp.Data["ca_chain"].(string)
	requireCertInCaChainString(t, fullChain, intermediateCert, "expected full chain to contain intermediate certificate from pki-intermediate/cert/ca_chain")
	requireCertInCaChainString(t, fullChain, rootCert, "expected full chain to contain root certificate from pki-intermediate/cert/ca_chain")

	// Make sure when we issue a leaf certificate we get the full chain back.
	_, err = CBWrite(b_int, s_int, "roles/example", map[string]interface{}{
		"allowed_domains":  "example.com",
		"allow_subdomains": "true",
		"max_ttl":          "1h",
	})
	require.NoError(t, err, "error setting up pki intermediate role: %v", err)

	resp, err = CBWrite(b_int, s_int, "issue/example", map[string]interface{}{
		"common_name": "test.example.com",
		"ttl":         "5m",
	})
	require.NoError(t, err, "error issuing certificate from pki intermediate: %v", err)
	fullChainArray = resp.Data["ca_chain"].([]string)
	requireCertInCaChainArray(t, fullChainArray, intermediateCert, "expected full chain to contain intermediate certificate from pki-intermediate/issue/example")
	requireCertInCaChainArray(t, fullChainArray, rootCert, "expected full chain to contain root certificate from pki-intermediate/issue/example")

	// Finally, import this signing cert chain into a new mount to ensure
	// "external" CAs behave as expected.
	b_ext, s_ext := createBackendWithStorage(t)

	_, err = CBWrite(b_ext, s_ext, "config/ca", map[string]interface{}{
		"pem_bundle": intermediateKey + "\n" + intermediateCert + "\n" + rootCert + "\n",
	})
	if err != nil {
		t.Fatal(err)
	}

	// Validate the external chain information was loaded correctly.
	resp, err = CBRead(b_ext, s_ext, "cert/ca_chain")
	if err != nil {
		t.Fatal(err)
	}
	if resp == nil {
		t.Fatal("expected intermediate chain information")
	}

	fullChain = resp.Data["ca_chain"].(string)
	if strings.Count(fullChain, intermediateCert) != 1 {
		t.Fatalf("expected full chain to contain intermediate certificate; got %v occurrences", strings.Count(fullChain, intermediateCert))
	}
	if strings.Count(fullChain, rootCert) != 1 {
		t.Fatalf("expected full chain to contain root certificate; got %v occurrences", strings.Count(fullChain, rootCert))
	}

	// Now issue a short-lived certificate from our pki-external.
	_, err = CBWrite(b_ext, s_ext, "roles/example", map[string]interface{}{
		"allowed_domains":  "example.com",
		"allow_subdomains": "true",
		"max_ttl":          "1h",
	})
	require.NoError(t, err, "error setting up pki role: %v", err)

	resp, err = CBWrite(b_ext, s_ext, "issue/example", map[string]interface{}{
		"common_name": "test.example.com",
		"ttl":         "5m",
	})
	require.NoError(t, err, "error issuing certificate: %v", err)
	require.NotNil(t, resp, "got nil response from issuing request")
	issueCrtAsPem := resp.Data["certificate"].(string)
	issuedCrt := parseCert(t, issueCrtAsPem)

	// Verify that the certificates are signed by the intermediary CA key...
	requireSignedBy(t, issuedCrt, intermediaryCaCert.PublicKey)

	// Test that we can request that the root ca certificate not appear in the ca_chain field
	resp, err = CBWrite(b_ext, s_ext, "issue/example", map[string]interface{}{
		"common_name":             "test.example.com",
		"ttl":                     "5m",
		"remove_roots_from_chain": "true",
	})
	requireSuccessNonNilResponse(t, resp, err, "error issuing certificate when removing self signed")
	fullChain = strings.Join(resp.Data["ca_chain"].([]string), "\n")
	if strings.Count(fullChain, intermediateCert) != 1 {
		t.Fatalf("expected full chain to contain intermediate certificate; got %v occurrences", strings.Count(fullChain, intermediateCert))
	}
	if strings.Count(fullChain, rootCert) != 0 {
		t.Fatalf("expected full chain to NOT contain root certificate; got %v occurrences", strings.Count(fullChain, rootCert))
	}
}

func requireCertInCaChainArray(t *testing.T, chain []string, cert string, msgAndArgs ...interface{}) {
	var fullChain string
	for _, caCert := range chain {
		fullChain = fullChain + "\n" + caCert
	}

	requireCertInCaChainString(t, fullChain, cert, msgAndArgs)
}

func requireCertInCaChainString(t *testing.T, chain string, cert string, msgAndArgs ...interface{}) {
	count := strings.Count(chain, cert)
	if count != 1 {
		failMsg := fmt.Sprintf("Found %d occurrances of the cert in the provided chain", count)
		require.FailNow(t, failMsg, msgAndArgs...)
	}
}

type MultiBool int

const (
	MFalse MultiBool = iota
	MTrue  MultiBool = iota
	MAny   MultiBool = iota
)

func (o MultiBool) ToValues() []bool {
	if o == MTrue {
		return []bool{true}
	}

	if o == MFalse {
		return []bool{false}
	}

	if o == MAny {
		return []bool{true, false}
	}

	return []bool{}
}

type IssuanceRegression struct {
	AllowedDomains            []string
	AllowBareDomains          MultiBool
	AllowGlobDomains          MultiBool
	AllowSubdomains           MultiBool
	AllowLocalhost            MultiBool
	AllowWildcardCertificates MultiBool
	CNValidations             []string
	CommonName                string
	Issued                    bool
}

func RoleIssuanceRegressionHelper(t *testing.T, b *backend, s logical.Storage, index int, test IssuanceRegression) int {
	tested := 0
	for _, AllowBareDomains := range test.AllowBareDomains.ToValues() {
		for _, AllowGlobDomains := range test.AllowGlobDomains.ToValues() {
			for _, AllowSubdomains := range test.AllowSubdomains.ToValues() {
				for _, AllowLocalhost := range test.AllowLocalhost.ToValues() {
					for _, AllowWildcardCertificates := range test.AllowWildcardCertificates.ToValues() {
						role := fmt.Sprintf("issuance-regression-%d-bare-%v-glob-%v-subdomains-%v-localhost-%v-wildcard-%v", index, AllowBareDomains, AllowGlobDomains, AllowSubdomains, AllowLocalhost, AllowWildcardCertificates)
						_, err := CBWrite(b, s, "roles/"+role, map[string]interface{}{
							"allowed_domains":             test.AllowedDomains,
							"allow_bare_domains":          AllowBareDomains,
							"allow_glob_domains":          AllowGlobDomains,
							"allow_subdomains":            AllowSubdomains,
							"allow_localhost":             AllowLocalhost,
							"allow_wildcard_certificates": AllowWildcardCertificates,
							"cn_validations":              test.CNValidations,
							// TODO: test across this vector as well. Currently certain wildcard
							// matching is broken with it enabled (such as x*x.foo).
							"enforce_hostnames": false,
							"key_type":          "ec",
							"key_bits":          256,
							"no_store":          true,
							// With the CN Validations field, ensure we prevent CN from appearing
							// in SANs.
						})
						if err != nil {
							t.Fatal(err)
						}

						resp, err := CBWrite(b, s, "issue/"+role, map[string]interface{}{
							"common_name":          test.CommonName,
							"exclude_cn_from_sans": true,
						})

						haveErr := err != nil || resp == nil
						expectErr := !test.Issued

						if haveErr != expectErr {
							t.Fatalf("issuance regression test [%d] failed: haveErr: %v, expectErr: %v, err: %v, resp: %v, test case: %v, role: %v", index, haveErr, expectErr, err, resp, test, role)
						}

						tested += 1
					}
				}
			}
		}
	}

	return tested
}

func TestBackend_Roles_IssuanceRegression(t *testing.T) {
	t.Parallel()
	// Regression testing of role's issuance policy.
	testCases := []IssuanceRegression{
		// allowed, bare, glob, subdomains, localhost, wildcards, cn, issued

		// === Globs not allowed but used === //
		// Allowed contains globs, but globbing not allowed, resulting in all
		// issuances failing. Note that tests against issuing a wildcard with
		// a bare domain will be covered later.
		/*  0 */ {[]string{"*.*.foo"}, MAny, MFalse, MAny, MAny, MAny, nil, "baz.fud.bar.foo", false},
		/*  1 */ {[]string{"*.*.foo"}, MAny, MFalse, MAny, MAny, MAny, nil, "*.fud.bar.foo", false},
		/*  2 */ {[]string{"*.*.foo"}, MAny, MFalse, MAny, MAny, MAny, nil, "fud.bar.foo", false},
		/*  3 */ {[]string{"*.*.foo"}, MAny, MFalse, MAny, MAny, MAny, nil, "*.bar.foo", false},
		/*  4 */ {[]string{"*.*.foo"}, MAny, MFalse, MAny, MAny, MAny, nil, "bar.foo", false},
		/*  5 */ {[]string{"*.*.foo"}, MAny, MFalse, MAny, MAny, MAny, nil, "*.foo", false},
		/*  6 */ {[]string{"*.foo"}, MAny, MFalse, MAny, MAny, MAny, nil, "foo", false},
		/*  7 */ {[]string{"*.foo"}, MAny, MFalse, MAny, MAny, MAny, nil, "baz.fud.bar.foo", false},
		/*  8 */ {[]string{"*.foo"}, MAny, MFalse, MAny, MAny, MAny, nil, "*.fud.bar.foo", false},
		/*  9 */ {[]string{"*.foo"}, MAny, MFalse, MAny, MAny, MAny, nil, "fud.bar.foo", false},
		/* 10 */ {[]string{"*.foo"}, MAny, MFalse, MAny, MAny, MAny, nil, "*.bar.foo", false},
		/* 11 */ {[]string{"*.foo"}, MAny, MFalse, MAny, MAny, MAny, nil, "bar.foo", false},
		/* 12 */ {[]string{"*.foo"}, MAny, MFalse, MAny, MAny, MAny, nil, "foo", false},

		// === Localhost sanity === //
		// Localhost forbidden, not matching allowed domains -> not issued
		/* 13 */ {[]string{"*.*.foo"}, MAny, MAny, MAny, MFalse, MAny, nil, "localhost", false},
		// Localhost allowed, not matching allowed domains -> issued
		/* 14 */ {[]string{"*.*.foo"}, MAny, MAny, MAny, MTrue, MAny, nil, "localhost", true},
		// Localhost allowed via allowed domains (and bare allowed), not by AllowLocalhost -> issued
		/* 15 */ {[]string{"localhost"}, MTrue, MAny, MAny, MFalse, MAny, nil, "localhost", true},
		// Localhost allowed via allowed domains (and bare not allowed), not by AllowLocalhost -> not issued
		/* 16 */ {[]string{"localhost"}, MFalse, MAny, MAny, MFalse, MAny, nil, "localhost", false},
		// Localhost allowed via allowed domains (but bare not allowed), and by AllowLocalhost -> issued
		/* 17 */ {[]string{"localhost"}, MFalse, MAny, MAny, MTrue, MAny, nil, "localhost", true},

		// === Bare wildcard issuance == //
		// allowed_domains contains one or more wildcards and bare domains allowed,
		// resulting in the cert being issued.
		/* 18 */ {[]string{"*.foo"}, MTrue, MAny, MAny, MAny, MTrue, nil, "*.foo", true},
		/* 19 */ {[]string{"*.*.foo"}, MTrue, MAny, MAny, MAny, MAny, nil, "*.*.foo", false}, // Does not conform to RFC 6125

		// === Double Leading Glob Testing === //
		// Allowed contains globs, but glob allowed so certain matches work.
		// The value of bare and localhost does not impact these results.
		/* 20 */ {[]string{"*.*.foo"}, MAny, MTrue, MFalse, MAny, MAny, nil, "baz.fud.bar.foo", true}, // glob domains allow infinite subdomains
		/* 21 */ {[]string{"*.*.foo"}, MAny, MTrue, MFalse, MAny, MTrue, nil, "*.fud.bar.foo", true}, // glob domain allows wildcard of subdomains
		/* 22 */ {[]string{"*.*.foo"}, MAny, MTrue, MFalse, MAny, MAny, nil, "fud.bar.foo", true},
		/* 23 */ {[]string{"*.*.foo"}, MAny, MTrue, MFalse, MAny, MTrue, nil, "*.bar.foo", true}, // Regression fix: Vault#13530
		/* 24 */ {[]string{"*.*.foo"}, MAny, MTrue, MFalse, MAny, MAny, nil, "bar.foo", false},
		/* 25 */ {[]string{"*.*.foo"}, MAny, MTrue, MFalse, MAny, MAny, nil, "*.foo", false},
		/* 26 */ {[]string{"*.*.foo"}, MAny, MTrue, MFalse, MAny, MAny, nil, "foo", false},

		// Allowed contains globs, but glob and subdomain both work, so we expect
		// wildcard issuance to work as well. The value of bare and localhost does
		// not impact these results.
		/* 27 */ {[]string{"*.*.foo"}, MAny, MTrue, MTrue, MAny, MAny, nil, "baz.fud.bar.foo", true},
		/* 28 */ {[]string{"*.*.foo"}, MAny, MTrue, MTrue, MAny, MTrue, nil, "*.fud.bar.foo", true},
		/* 29 */ {[]string{"*.*.foo"}, MAny, MTrue, MTrue, MAny, MAny, nil, "fud.bar.foo", true},
		/* 30 */ {[]string{"*.*.foo"}, MAny, MTrue, MTrue, MAny, MTrue, nil, "*.bar.foo", true}, // Regression fix: Vault#13530
		/* 31 */ {[]string{"*.*.foo"}, MAny, MTrue, MTrue, MAny, MAny, nil, "bar.foo", false},
		/* 32 */ {[]string{"*.*.foo"}, MAny, MTrue, MTrue, MAny, MAny, nil, "*.foo", false},
		/* 33 */ {[]string{"*.*.foo"}, MAny, MTrue, MTrue, MAny, MAny, nil, "foo", false},

		// === Single Leading Glob Testing === //
		// Allowed contains globs, but glob allowed so certain matches work.
		// The value of bare and localhost does not impact these results.
		/* 34 */ {[]string{"*.foo"}, MAny, MTrue, MFalse, MAny, MAny, nil, "baz.fud.bar.foo", true}, // glob domains allow infinite subdomains
		/* 35 */ {[]string{"*.foo"}, MAny, MTrue, MFalse, MAny, MTrue, nil, "*.fud.bar.foo", true}, // glob domain allows wildcard of subdomains
		/* 36 */ {[]string{"*.foo"}, MAny, MTrue, MFalse, MAny, MAny, nil, "fud.bar.foo", true}, // glob domains allow infinite subdomains
		/* 37 */ {[]string{"*.foo"}, MAny, MTrue, MFalse, MAny, MTrue, nil, "*.bar.foo", true}, // glob domain allows wildcards of subdomains
		/* 38 */ {[]string{"*.foo"}, MAny, MTrue, MFalse, MAny, MAny, nil, "bar.foo", true},
		/* 39 */ {[]string{"*.foo"}, MAny, MTrue, MFalse, MAny, MAny, nil, "foo", false},

		// Allowed contains globs, but glob and subdomain both work, so we expect
		// wildcard issuance to work as well. The value of bare and localhost does
		// not impact these results.
		/* 40 */ {[]string{"*.foo"}, MAny, MTrue, MTrue, MAny, MAny, nil, "baz.fud.bar.foo", true},
		/* 41 */ {[]string{"*.foo"}, MAny, MTrue, MTrue, MAny, MTrue, nil, "*.fud.bar.foo", true},
		/* 42 */ {[]string{"*.foo"}, MAny, MTrue, MTrue, MAny, MAny, nil, "fud.bar.foo", true},
		/* 43 */ {[]string{"*.foo"}, MAny, MTrue, MTrue, MAny, MTrue, nil, "*.bar.foo", true},
		/* 44 */ {[]string{"*.foo"}, MAny, MTrue, MTrue, MAny, MAny, nil, "bar.foo", true},
		/* 45 */ {[]string{"*.foo"}, MAny, MTrue, MTrue, MAny, MAny, nil, "foo", false},

		// === Only base domain name === //
		// Allowed contains only domain components, but subdomains not allowed. This
		// results in most issuances failing unless we allow bare domains, in which
		// case only the final issuance for "foo" will succeed.
		/* 46 */ {[]string{"foo"}, MAny, MAny, MFalse, MAny, MAny, nil, "baz.fud.bar.foo", false},
		/* 47 */ {[]string{"foo"}, MAny, MAny, MFalse, MAny, MAny, nil, "*.fud.bar.foo", false},
		/* 48 */ {[]string{"foo"}, MAny, MAny, MFalse, MAny, MAny, nil, "fud.bar.foo", false},
		/* 49 */ {[]string{"foo"}, MAny, MAny, MFalse, MAny, MAny, nil, "*.bar.foo", false},
		/* 50 */ {[]string{"foo"}, MAny, MAny, MFalse, MAny, MAny, nil, "bar.foo", false},
		/* 51 */ {[]string{"foo"}, MAny, MAny, MFalse, MAny, MAny, nil, "*.foo", false},
		/* 52 */ {[]string{"foo"}, MFalse, MAny, MFalse, MAny, MAny, nil, "foo", false},
		/* 53 */ {[]string{"foo"}, MTrue, MAny, MFalse, MAny, MAny, nil, "foo", true},

		// Allowed contains only domain components, and subdomains are now allowed.
		// This results in most issuances succeeding, with the exception of the
		// base foo, which is still governed by base's value.
		/* 54 */ {[]string{"foo"}, MAny, MAny, MTrue, MAny, MAny, nil, "baz.fud.bar.foo", true},
		/* 55 */ {[]string{"foo"}, MAny, MAny, MTrue, MAny, MTrue, nil, "*.fud.bar.foo", true},
		/* 56 */ {[]string{"foo"}, MAny, MAny, MTrue, MAny, MAny, nil, "fud.bar.foo", true},
		/* 57 */ {[]string{"foo"}, MAny, MAny, MTrue, MAny, MTrue, nil, "*.bar.foo", true},
		/* 58 */ {[]string{"foo"}, MAny, MAny, MTrue, MAny, MAny, nil, "bar.foo", true},
		/* 59 */ {[]string{"foo"}, MAny, MAny, MTrue, MAny, MTrue, nil, "*.foo", true},
		/* 60 */ {[]string{"foo"}, MAny, MAny, MTrue, MAny, MTrue, nil, "x*x.foo", true}, // internal wildcards should be allowed per RFC 6125/6.4.3
		/* 61 */ {[]string{"foo"}, MAny, MAny, MTrue, MAny, MTrue, nil, "*x.foo", true}, // prefix wildcards should be allowed per RFC 6125/6.4.3
		/* 62 */ {[]string{"foo"}, MAny, MAny, MTrue, MAny, MTrue, nil, "x*.foo", true}, // suffix wildcards should be allowed per RFC 6125/6.4.3
		/* 63 */ {[]string{"foo"}, MFalse, MAny, MTrue, MAny, MAny, nil, "foo", false},
		/* 64 */ {[]string{"foo"}, MTrue, MAny, MTrue, MAny, MAny, nil, "foo", true},

		// === Internal Glob Matching === //
		// Basic glob matching requirements
		/* 65 */ {[]string{"x*x.foo"}, MAny, MTrue, MAny, MAny, MAny, nil, "xerox.foo", true},
		/* 66 */ {[]string{"x*x.foo"}, MAny, MTrue, MAny, MAny, MAny, nil, "xylophone.files.pyrex.foo", true}, // globs can match across subdomains
		/* 67 */ {[]string{"x*x.foo"}, MAny, MTrue, MAny, MAny, MAny, nil, "xercex.bar.foo", false}, // x.foo isn't matched
		/* 68 */ {[]string{"x*x.foo"}, MAny, MTrue, MAny, MAny, MAny, nil, "bar.foo", false}, // x*x isn't matched.
		/* 69 */ {[]string{"x*x.foo"}, MAny, MTrue, MAny, MAny, MAny, nil, "*.foo", false}, // unrelated wildcard
		/* 70 */ {[]string{"x*x.foo"}, MAny, MTrue, MAny, MAny, MAny, nil, "*.x*x.foo", false}, // Does not conform to RFC 6125
		/* 71 */ {[]string{"x*x.foo"}, MAny, MTrue, MAny, MAny, MAny, nil, "*.xyx.foo", false}, // Globs and Subdomains do not layer per docs.

		// Various requirements around x*x.foo wildcard matching.
		/* 72 */ {[]string{"x*x.foo"}, MFalse, MFalse, MAny, MAny, MAny, nil, "x*x.foo", false}, // base disabled, shouldn't match wildcard
		/* 73 */ {[]string{"x*x.foo"}, MFalse, MTrue, MAny, MAny, MTrue, nil, "x*x.foo", true}, // base disallowed, but globbing allowed and should match
		/* 74 */ {[]string{"x*x.foo"}, MTrue, MAny, MAny, MAny, MTrue, nil, "x*x.foo", true}, // base allowed, should match wildcard

		// Basic glob matching requirements with internal dots.
		/* 75 */ {[]string{"x.*.x.foo"}, MAny, MTrue, MAny, MAny, MAny, nil, "xerox.foo", false}, // missing dots
		/* 76 */ {[]string{"x.*.x.foo"}, MAny, MTrue, MAny, MAny, MAny, nil, "x.ero.x.foo", true},
		/* 77 */ {[]string{"x.*.x.foo"}, MAny, MTrue, MAny, MAny, MAny, nil, "xylophone.files.pyrex.foo", false}, // missing dots
		/* 78 */ {[]string{"x.*.x.foo"}, MAny, MTrue, MAny, MAny, MAny, nil, "x.ylophone.files.pyre.x.foo", true}, // globs can match across subdomains
		/* 79 */ {[]string{"x.*.x.foo"}, MAny, MTrue, MAny, MAny, MAny, nil, "xercex.bar.foo", false}, // x.foo isn't matched
		/* 80 */ {[]string{"x.*.x.foo"}, MAny, MTrue, MAny, MAny, MAny, nil, "bar.foo", false}, // x.*.x isn't matched.
		/* 81 */ {[]string{"x.*.x.foo"}, MAny, MTrue, MAny, MAny, MAny, nil, "*.foo", false}, // unrelated wildcard
		/* 82 */ {[]string{"x.*.x.foo"}, MAny, MTrue, MAny, MAny, MAny, nil, "*.x.*.x.foo", false}, // Does not conform to RFC 6125
		/* 83 */ {[]string{"x.*.x.foo"}, MAny, MTrue, MAny, MAny, MAny, nil, "*.x.y.x.foo", false}, // Globs and Subdomains do not layer per docs.

		// === Wildcard restriction testing === //
		/* 84 */ {[]string{"*.foo"}, MAny, MTrue, MFalse, MAny, MFalse, nil, "*.fud.bar.foo", false}, // glob domain allows wildcard of subdomains
		/* 85 */ {[]string{"*.foo"}, MAny, MTrue, MFalse, MAny, MFalse, nil, "*.bar.foo", false}, // glob domain allows wildcards of subdomains
		/* 86 */ {[]string{"foo"}, MAny, MAny, MTrue, MAny, MFalse, nil, "*.fud.bar.foo", false},
		/* 87 */ {[]string{"foo"}, MAny, MAny, MTrue, MAny, MFalse, nil, "*.bar.foo", false},
		/* 88 */ {[]string{"foo"}, MAny, MAny, MTrue, MAny, MFalse, nil, "*.foo", false},
		/* 89 */ {[]string{"foo"}, MAny, MAny, MTrue, MAny, MFalse, nil, "x*x.foo", false},
		/* 90 */ {[]string{"foo"}, MAny, MAny, MTrue, MAny, MFalse, nil, "*x.foo", false},
		/* 91 */ {[]string{"foo"}, MAny, MAny, MTrue, MAny, MFalse, nil, "x*.foo", false},
		/* 92 */ {[]string{"x*x.foo"}, MTrue, MAny, MAny, MAny, MFalse, nil, "x*x.foo", false},
		/* 93 */ {[]string{"*.foo"}, MFalse, MFalse, MAny, MAny, MAny, nil, "*.foo", false}, // Bare and globs forbidden despite (potentially) allowing wildcards.
		/* 94 */ {[]string{"x.*.x.foo"}, MAny, MAny, MAny, MAny, MAny, nil, "x.*.x.foo", false}, // Does not conform to RFC 6125

		// === CN validation allowances === //
		/*  95 */ {[]string{"foo"}, MAny, MAny, MAny, MAny, MAny, []string{"disabled"}, "*.fud.bar.foo", true},
		/*  96 */ {[]string{"foo"}, MAny, MAny, MAny, MAny, MAny, []string{"disabled"}, "*.fud.*.foo", true},
		/*  97 */ {[]string{"foo"}, MAny, MAny, MAny, MAny, MAny, []string{"disabled"}, "*.bar.*.bar", true},
		/*  98 */ {[]string{"foo"}, MAny, MAny, MAny, MAny, MAny, []string{"disabled"}, "foo@foo", true},
		/*  99 */ {[]string{"foo"}, MAny, MAny, MAny, MAny, MAny, []string{"disabled"}, "foo@foo@foo", true},
		/* 100 */ {[]string{"foo"}, MAny, MAny, MAny, MAny, MAny, []string{"disabled"}, "bar@bar@bar", true},
		/* 101 */ {[]string{"foo"}, MTrue, MTrue, MTrue, MTrue, MTrue, []string{"email"}, "bar@bar@bar", false},
		/* 102 */ {[]string{"foo"}, MTrue, MTrue, MTrue, MTrue, MTrue, []string{"email"}, "bar@bar", false},
		/* 103 */ {[]string{"foo"}, MTrue, MTrue, MTrue, MTrue, MTrue, []string{"email"}, "bar@foo", true},
		/* 104 */ {[]string{"foo"}, MTrue, MTrue, MTrue, MTrue, MTrue, []string{"hostname"}, "bar@foo", false},
		/* 105 */ {[]string{"foo"}, MTrue, MTrue, MTrue, MTrue, MTrue, []string{"hostname"}, "bar@bar", false},
		/* 106 */ {[]string{"foo"}, MTrue, MTrue, MTrue, MTrue, MTrue, []string{"hostname"}, "bar.foo", true},
		/* 107 */ {[]string{"foo"}, MTrue, MTrue, MTrue, MTrue, MTrue, []string{"hostname"}, "bar.bar", false},
		/* 108 */ {[]string{"foo"}, MTrue, MTrue, MTrue, MTrue, MTrue, []string{"email"}, "bar.foo", false},
		/* 109 */ {[]string{"foo"}, MTrue, MTrue, MTrue, MTrue, MTrue, []string{"email"}, "bar.bar", false},
	}

	if len(testCases) != 110 {
		t.Fatalf("misnumbered test case entries will make it hard to find bugs: %v", len(testCases))
	}

	b, s := createBackendWithStorage(t)

	// We need a RSA key so all signature sizes are valid with it.
	resp, err := CBWrite(b, s, "root/generate/exported", map[string]interface{}{
		"common_name": "myvault.com",
		"ttl":         "128h",
		"key_type":    "rsa",
		"key_bits":    2048,
	})
	if err != nil {
		t.Fatal(err)
	}
	if resp == nil {
		t.Fatal("expected ca info")
	}

	tested := 0
	for index, test := range testCases {
		tested += RoleIssuanceRegressionHelper(t, b, s, index, test)
	}

	t.Logf("Issuance regression expanded matrix test scenarios: %d", tested)
}

type KeySizeRegression struct {
	// Values reused for both Role and CA configuration.
	RoleKeyType string
	RoleKeyBits []int

	// Signature Bits presently is only specified on the role.
	RoleSignatureBits []int
	RoleUsePSS        bool

	// These are tuples; must be of the same length.
	TestKeyTypes []string
	TestKeyBits  []int

	// All of the above key types/sizes must pass or fail together.
	ExpectError bool
}

func (k KeySizeRegression) KeyTypeValues() []string {
	if k.RoleKeyType == "any" {
		return []string{"rsa", "ec", "ed25519"}
	}

	return []string{k.RoleKeyType}
}

func RoleKeySizeRegressionHelper(t *testing.T, b *backend, s logical.Storage, index int, test KeySizeRegression) int {
	tested := 0

	for _, caKeyType := range test.KeyTypeValues() {
		for _, caKeyBits := range test.RoleKeyBits {
			// Generate a new CA key.
			resp, err := CBWrite(b, s, "root/generate/exported", map[string]interface{}{
				"common_name": "myvault.com",
				"ttl":         "128h",
				"key_type":    caKeyType,
				"key_bits":    caKeyBits,
			})
			if err != nil {
				t.Fatal(err)
			}
			if resp == nil {
				t.Fatal("expected ca info")
			}

			for _, roleKeyBits := range test.RoleKeyBits {
				for _, roleSignatureBits := range test.RoleSignatureBits {
					role := fmt.Sprintf("key-size-regression-%d-keytype-%v-keybits-%d-signature-bits-%d", index, test.RoleKeyType, roleKeyBits, roleSignatureBits)
					_, err := CBWrite(b, s, "roles/"+role, map[string]interface{}{
						"key_type":       test.RoleKeyType,
						"key_bits":       roleKeyBits,
						"signature_bits": roleSignatureBits,
						"use_pss":        test.RoleUsePSS,
					})
					if err != nil {
						t.Fatal(err)
					}

					for index, keyType := range test.TestKeyTypes {
						keyBits := test.TestKeyBits[index]

						_, _, csrPem := generateCSR(t, &x509.CertificateRequest{
							Subject: pkix.Name{
								CommonName: "localhost",
							},
						}, keyType, keyBits)

						resp, err = CBWrite(b, s, "sign/"+role, map[string]interface{}{
							"common_name": "localhost",
							"csr":         csrPem,
						})

						haveErr := err != nil || resp == nil

						if haveErr != test.ExpectError {
							t.Fatalf("key size regression test [%d] failed: haveErr: %v, expectErr: %v, err: %v, resp: %v, test case: %v, caKeyType: %v, caKeyBits: %v, role: %v, keyType: %v, keyBits: %v", index, haveErr, test.ExpectError, err, resp, test, caKeyType, caKeyBits, role, keyType, keyBits)
						}

						if resp != nil && test.RoleUsePSS && caKeyType == "rsa" {
							leafCert := parseCert(t, resp.Data["certificate"].(string))
							switch leafCert.SignatureAlgorithm {
							case x509.SHA256WithRSAPSS, x509.SHA384WithRSAPSS, x509.SHA512WithRSAPSS:
							default:
								t.Fatalf("key size regression test [%d] failed on role %v: unexpected signature algorithm; expected RSA-type CA to sign a leaf cert with PSS algorithm; got %v", index, role, leafCert.SignatureAlgorithm.String())
							}
						}

						tested += 1
					}
				}
			}

			_, err = CBDelete(b, s, "root")
			if err != nil {
				t.Fatal(err)
			}
		}
	}

	return tested
}

func TestBackend_Roles_KeySizeRegression(t *testing.T) {
	t.Parallel()
	// Regression testing of role's issuance policy.
	testCases := []KeySizeRegression{
		// RSA with default parameters should fail to issue smaller RSA keys
		// and any size ECDSA/Ed25519 keys.
		/*  0 */ {"rsa", []int{0, 2048}, []int{0, 256, 384, 512}, false, []string{"rsa", "ec", "ec", "ec", "ec", "ed25519"}, []int{1024, 224, 256, 384, 521, 0}, true},
		// But it should work to issue larger RSA keys.
		/*  1 */ {"rsa", []int{0, 2048}, []int{0, 256, 384, 512}, false, []string{"rsa", "rsa"}, []int{2048, 3072}, false},

		// EC with default parameters should fail to issue smaller EC keys
		// and any size RSA/Ed25519 keys.
		/*  2 */ {"ec", []int{0}, []int{0}, false, []string{"rsa", "ec", "ed25519"}, []int{2048, 224, 0}, true},
		// But it should work to issue larger EC keys. Note that we should be
		// independent of signature bits as that's computed from the issuer
		// type (for EC based issuers).
		/*  3 */ {"ec", []int{224}, []int{0, 256, 384, 521}, false, []string{"ec", "ec", "ec", "ec"}, []int{224, 256, 384, 521}, false},
		/*  4 */ {"ec", []int{0, 256}, []int{0, 256, 384, 521}, false, []string{"ec", "ec", "ec"}, []int{256, 384, 521}, false},
		/*  5 */ {"ec", []int{384}, []int{0, 256, 384, 521}, false, []string{"ec", "ec"}, []int{384, 521}, false},
		/*  6 */ {"ec", []int{521}, []int{0, 256, 384, 512}, false, []string{"ec"}, []int{521}, false},

		// Ed25519 should reject RSA and EC keys.
		/*  7 */ {"ed25519", []int{0}, []int{0}, false, []string{"rsa", "ec", "ec"}, []int{2048, 256, 521}, true},
		// But it should work to issue Ed25519 keys.
		/*  8 */ {"ed25519", []int{0}, []int{0}, false, []string{"ed25519"}, []int{0}, false},

		// Any key type should reject insecure RSA key sizes.
		/*  9 */ {"any", []int{0}, []int{0, 256, 384, 512}, false, []string{"rsa", "rsa"}, []int{512, 1024}, true},
		// But work for everything else.
		/* 10 */ {"any", []int{0}, []int{0, 256, 384, 512}, false, []string{"rsa", "rsa", "ec", "ec", "ec", "ec", "ed25519"}, []int{2048, 3072, 224, 256, 384, 521, 0}, false},

		// RSA with larger than default key size should reject smaller ones.
		/* 11 */ {"rsa", []int{3072}, []int{0, 256, 384, 512}, false, []string{"rsa"}, []int{2048}, true},

		// We should be able to sign with PSS with any CA key type.
		/* 12 */ {"rsa", []int{0}, []int{0, 256, 384, 512}, true, []string{"rsa"}, []int{2048}, false},
		/* 13 */ {"ec", []int{0}, []int{0}, true, []string{"ec"}, []int{256}, false},
		/* 14 */ {"ed25519", []int{0}, []int{0}, true, []string{"ed25519"}, []int{0}, false},
	}

	if len(testCases) != 15 {
		t.Fatalf("misnumbered test case entries will make it hard to find bugs: %v", len(testCases))
	}

	b, s := createBackendWithStorage(t)

	tested := 0
	for index, test := range testCases {
		tested += RoleKeySizeRegressionHelper(t, b, s, index, test)
	}

	t.Logf("Key size regression expanded matrix test scenarios: %d", tested)
}

func TestRootWithExistingKey(t *testing.T) {
	t.Parallel()
	b, s := createBackendWithStorage(t)
	var err error

	// Fail requests if type is existing, and we specify the key_type param
	_, err = CBWrite(b, s, "root/generate/existing", map[string]interface{}{
		"common_name": "root myvault.com",
		"key_type":    "rsa",
	})
	require.Error(t, err)
	require.Contains(t, err.Error(), "key_type nor key_bits arguments can be set in this mode")

	// Fail requests if type is existing, and we specify the key_bits param
	_, err = CBWrite(b, s, "root/generate/existing", map[string]interface{}{
		"common_name": "root myvault.com",
		"key_bits":    "2048",
	})
	require.Error(t, err)
	require.Contains(t, err.Error(), "key_type nor key_bits arguments can be set in this mode")

	// Fail if the specified key does not exist.
	_, err = CBWrite(b, s, "issuers/generate/root/existing", map[string]interface{}{
		"common_name": "root myvault.com",
		"issuer_name": "my-issuer1",
		"key_ref":     "my-key1",
	})
	require.Error(t, err)
	require.Contains(t, err.Error(), "unable to find PKI key for reference: my-key1")

	// Fail if the specified key name is default.
	_, err = CBWrite(b, s, "issuers/generate/root/internal", map[string]interface{}{
		"common_name": "root myvault.com",
		"issuer_name": "my-issuer1",
		"key_name":    "Default",
	})
	require.Error(t, err)
	require.Contains(t, err.Error(), "reserved keyword 'default' can not be used as key name")

	// Fail if the specified issuer name is default.
	_, err = CBWrite(b, s, "issuers/generate/root/internal", map[string]interface{}{
		"common_name": "root myvault.com",
		"issuer_name": "DEFAULT",
	})
	require.Error(t, err)
	require.Contains(t, err.Error(), "reserved keyword 'default' can not be used as issuer name")

	// Create the first CA
	resp, err := CBWrite(b, s, "issuers/generate/root/internal", map[string]interface{}{
		"common_name": "root myvault.com",
		"key_type":    "rsa",
		"issuer_name": "my-issuer1",
	})
	require.NoError(t, err)
	require.NotNil(t, resp.Data["certificate"])
	myIssuerId1 := resp.Data["issuer_id"]
	myKeyId1 := resp.Data["key_id"]
	require.NotEmpty(t, myIssuerId1)
	require.NotEmpty(t, myKeyId1)

	// Fetch the parsed CRL; it should be empty as we've not revoked anything
	parsedCrl := getParsedCrlFromBackend(t, b, s, "issuer/my-issuer1/crl/der")
	require.Equal(t, len(parsedCrl.TBSCertList.RevokedCertificates), 0, "should have no revoked certificates")

	// Fail if the specified issuer name is re-used.
	_, err = CBWrite(b, s, "issuers/generate/root/internal", map[string]interface{}{
		"common_name": "root myvault.com",
		"issuer_name": "my-issuer1",
	})
	require.Error(t, err)
	require.Contains(t, err.Error(), "issuer name already in use")

	// Create the second CA
	resp, err = CBWrite(b, s, "issuers/generate/root/internal", map[string]interface{}{
		"common_name": "root myvault.com",
		"key_type":    "rsa",
		"issuer_name": "my-issuer2",
		"key_name":    "root-key2",
	})
	require.NoError(t, err)
	require.NotNil(t, resp.Data["certificate"])
	myIssuerId2 := resp.Data["issuer_id"]
	myKeyId2 := resp.Data["key_id"]
	require.NotEmpty(t, myIssuerId2)
	require.NotEmpty(t, myKeyId2)

	// Fetch the parsed CRL; it should be empty as we've not revoked anything
	parsedCrl = getParsedCrlFromBackend(t, b, s, "issuer/my-issuer2/crl/der")
	require.Equal(t, len(parsedCrl.TBSCertList.RevokedCertificates), 0, "should have no revoked certificates")

	// Fail if the specified key name is re-used.
	_, err = CBWrite(b, s, "issuers/generate/root/internal", map[string]interface{}{
		"common_name": "root myvault.com",
		"issuer_name": "my-issuer3",
		"key_name":    "root-key2",
	})
	require.Error(t, err)
	require.Contains(t, err.Error(), "key name already in use")

	// Create a third CA re-using key from CA 1
	resp, err = CBWrite(b, s, "issuers/generate/root/existing", map[string]interface{}{
		"common_name": "root myvault.com",
		"issuer_name": "my-issuer3",
		"key_ref":     myKeyId1,
	})
	require.NoError(t, err)
	require.NotNil(t, resp.Data["certificate"])
	myIssuerId3 := resp.Data["issuer_id"]
	myKeyId3 := resp.Data["key_id"]
	require.NotEmpty(t, myIssuerId3)
	require.NotEmpty(t, myKeyId3)

	// Fetch the parsed CRL; it should be empty as we've not revoking anything.
	parsedCrl = getParsedCrlFromBackend(t, b, s, "issuer/my-issuer3/crl/der")
	require.Equal(t, len(parsedCrl.TBSCertList.RevokedCertificates), 0, "should have no revoked certificates")
	// Signatures should be the same since this is just a reissued cert. We
	// use signature as a proxy for "these two CRLs are equal".
	firstCrl := getParsedCrlFromBackend(t, b, s, "issuer/my-issuer1/crl/der")
	require.Equal(t, parsedCrl.SignatureValue, firstCrl.SignatureValue)

	require.NotEqual(t, myIssuerId1, myIssuerId2)
	require.NotEqual(t, myIssuerId1, myIssuerId3)
	require.NotEqual(t, myKeyId1, myKeyId2)
	require.Equal(t, myKeyId1, myKeyId3)

	resp, err = CBList(b, s, "issuers")
	require.NoError(t, err)
	require.Equal(t, 3, len(resp.Data["keys"].([]string)))
	require.Contains(t, resp.Data["keys"], string(myIssuerId1.(issuerID)))
	require.Contains(t, resp.Data["keys"], string(myIssuerId2.(issuerID)))
	require.Contains(t, resp.Data["keys"], string(myIssuerId3.(issuerID)))
}

func TestIntermediateWithExistingKey(t *testing.T) {
	t.Parallel()
	b, s := createBackendWithStorage(t)

	var err error

	// Fail requests if type is existing, and we specify the key_type param
	_, err = CBWrite(b, s, "intermediate/generate/existing", map[string]interface{}{
		"common_name": "root myvault.com",
		"key_type":    "rsa",
	})
	require.Error(t, err)
	require.Contains(t, err.Error(), "key_type nor key_bits arguments can be set in this mode")

	// Fail requests if type is existing, and we specify the key_bits param
	_, err = CBWrite(b, s, "intermediate/generate/existing", map[string]interface{}{
		"common_name": "root myvault.com",
		"key_bits":    "2048",
	})
	require.Error(t, err)
	require.Contains(t, err.Error(), "key_type nor key_bits arguments can be set in this mode")

	// Fail if the specified key does not exist.
	_, err = CBWrite(b, s, "issuers/generate/intermediate/existing", map[string]interface{}{
		"common_name": "root myvault.com",
		"key_ref":     "my-key1",
	})
	require.Error(t, err)
	require.Contains(t, err.Error(), "unable to find PKI key for reference: my-key1")

	// Create the first intermediate CA
	resp, err := CBWrite(b, s, "issuers/generate/intermediate/internal", map[string]interface{}{
		"common_name": "root myvault.com",
		"key_type":    "rsa",
	})
	require.NoError(t, err)
	// csr1 := resp.Data["csr"]
	myKeyId1 := resp.Data["key_id"]
	require.NotEmpty(t, myKeyId1)

	// Create the second intermediate CA
	resp, err = CBWrite(b, s, "issuers/generate/intermediate/internal", map[string]interface{}{
		"common_name": "root myvault.com",
		"key_type":    "rsa",
		"key_name":    "interkey1",
	})
	require.NoError(t, err)
	// csr2 := resp.Data["csr"]
	myKeyId2 := resp.Data["key_id"]
	require.NotEmpty(t, myKeyId2)

	// Create a third intermediate CA re-using key from intermediate CA 1
	resp, err = CBWrite(b, s, "issuers/generate/intermediate/existing", map[string]interface{}{
		"common_name": "root myvault.com",
		"key_ref":     myKeyId1,
	})
	require.NoError(t, err)
	// csr3 := resp.Data["csr"]
	myKeyId3 := resp.Data["key_id"]
	require.NotEmpty(t, myKeyId3)

	require.NotEqual(t, myKeyId1, myKeyId2)
	require.Equal(t, myKeyId1, myKeyId3, "our new ca did not seem to reuse the key as we expected.")
}

func TestIssuanceTTLs(t *testing.T) {
	t.Parallel()
	b, s := createBackendWithStorage(t)

	resp, err := CBWrite(b, s, "root/generate/internal", map[string]interface{}{
		"common_name": "root example.com",
		"issuer_name": "root",
		"ttl":         "10s",
		"key_type":    "ec",
	})
	require.NoError(t, err)
	require.NotNil(t, resp)
	rootCert := parseCert(t, resp.Data["certificate"].(string))

	_, err = CBWrite(b, s, "roles/local-testing", map[string]interface{}{
		"allow_any_name":    true,
		"enforce_hostnames": false,
		"key_type":          "ec",
	})
	require.NoError(t, err)

	_, err = CBWrite(b, s, "issue/local-testing", map[string]interface{}{
		"common_name": "testing",
		"ttl":         "1s",
	})
	require.NoError(t, err, "expected issuance to succeed due to shorter ttl than cert ttl")

	_, err = CBWrite(b, s, "issue/local-testing", map[string]interface{}{
		"common_name": "testing",
	})
	require.Error(t, err, "expected issuance to fail due to longer default ttl than cert ttl")

	resp, err = CBWrite(b, s, "issuer/root", map[string]interface{}{
		"issuer_name":             "root",
		"leaf_not_after_behavior": "permit",
	})
	require.NoError(t, err)
	require.NotNil(t, resp)

	_, err = CBWrite(b, s, "issue/local-testing", map[string]interface{}{
		"common_name": "testing",
	})
	require.NoError(t, err, "expected issuance to succeed due to permitted longer TTL")

	resp, err = CBWrite(b, s, "issuer/root", map[string]interface{}{
		"issuer_name":             "root",
		"leaf_not_after_behavior": "truncate",
	})
	require.NoError(t, err)
	require.NotNil(t, resp)

	_, err = CBWrite(b, s, "issue/local-testing", map[string]interface{}{
		"common_name": "testing",
	})
	require.NoError(t, err, "expected issuance to succeed due to truncated ttl")

	// Sleep until the parent cert expires and the clock rolls over
	// to the next second.
	time.Sleep(time.Until(rootCert.NotAfter) + (1500 * time.Millisecond))

	resp, err = CBWrite(b, s, "issuer/root", map[string]interface{}{
		"issuer_name":             "root",
		"leaf_not_after_behavior": "err",
	})
	require.NoError(t, err)
	require.NotNil(t, resp)

	// Even 1s ttl should now fail.
	_, err = CBWrite(b, s, "issue/local-testing", map[string]interface{}{
		"common_name": "testing",
		"ttl":         "1s",
	})
	require.Error(t, err, "expected issuance to fail due to longer default ttl than cert ttl")
}

func TestSealWrappedStorageConfigured(t *testing.T) {
	t.Parallel()
	b, _ := createBackendWithStorage(t)
	wrappedEntries := b.Backend.PathsSpecial.SealWrapStorage

	// Make sure our legacy bundle is within the list
	// NOTE: do not convert these test values to constants, we should always have these paths within seal wrap config
	require.Contains(t, wrappedEntries, "config/ca_bundle", "Legacy bundle missing from seal wrap")
	// The trailing / is important as it treats the entire folder requiring seal wrapping, not just config/key
	require.Contains(t, wrappedEntries, "config/key/", "key prefix with trailing / missing from seal wrap.")
}

func TestBackend_ConfigCA_WithECParams(t *testing.T) {
	t.Parallel()
	b, s := createBackendWithStorage(t)

	// Generated key with OpenSSL:
	// $ openssl ecparam -out p256.key -name prime256v1 -genkey
	//
	// Regression test for https://github.com/hashicorp/vault/issues/16667
	resp, err := CBWrite(b, s, "config/ca", map[string]interface{}{
		"pem_bundle": `
-----BEGIN EC PARAMETERS-----
BggqhkjOPQMBBw==
-----END EC PARAMETERS-----
-----BEGIN EC PRIVATE KEY-----
MHcCAQEEINzXthCZdhyV7+wIEBl/ty+ctNsUS99ykTeax6EbYZtvoAoGCCqGSM49
AwEHoUQDQgAE57NX8bR/nDoW8yRgLswoXBQcjHrdyfuHS0gPwki6BNnfunUzryVb
8f22/JWj6fsEF6AOADZlrswKIbR2Es9e/w==
-----END EC PRIVATE KEY-----
		`,
	})
	require.NoError(t, err)
	require.NotNil(t, resp, "expected ca info")
	importedKeys := resp.Data["imported_keys"].([]string)
	importedIssuers := resp.Data["imported_issuers"].([]string)

	require.Equal(t, len(importedKeys), 1)
	require.Equal(t, len(importedIssuers), 0)
}

func TestPerIssuerAIA(t *testing.T) {
	t.Parallel()
	b, s := createBackendWithStorage(t)

	// Generating a root without anything should not have AIAs.
	resp, err := CBWrite(b, s, "root/generate/internal", map[string]interface{}{
		"common_name": "root example.com",
		"issuer_name": "root",
		"key_type":    "ec",
	})
	require.NoError(t, err)
	require.NotNil(t, resp)
	rootCert := parseCert(t, resp.Data["certificate"].(string))
	require.Empty(t, rootCert.OCSPServer)
	require.Empty(t, rootCert.IssuingCertificateURL)
	require.Empty(t, rootCert.CRLDistributionPoints)

	// Set some local URLs on the issuer.
	_, err = CBWrite(b, s, "issuer/default", map[string]interface{}{
		"issuing_certificates": []string{"https://google.com"},
	})
	require.NoError(t, err)

	_, err = CBWrite(b, s, "roles/testing", map[string]interface{}{
		"allow_any_name": true,
		"ttl":            "85s",
		"key_type":       "ec",
	})
	require.NoError(t, err)

	// Issue something with this re-configured issuer.
	resp, err = CBWrite(b, s, "issuer/default/issue/testing", map[string]interface{}{
		"common_name": "localhost.com",
	})
	require.NoError(t, err)
	require.NotNil(t, resp)
	leafCert := parseCert(t, resp.Data["certificate"].(string))
	require.Empty(t, leafCert.OCSPServer)
	require.Equal(t, leafCert.IssuingCertificateURL, []string{"https://google.com"})
	require.Empty(t, leafCert.CRLDistributionPoints)

	// Set global URLs and ensure they don't appear on this issuer's leaf.
	_, err = CBWrite(b, s, "config/urls", map[string]interface{}{
		"issuing_certificates":    []string{"https://example.com/ca", "https://backup.example.com/ca"},
		"crl_distribution_points": []string{"https://example.com/crl", "https://backup.example.com/crl"},
		"ocsp_servers":            []string{"https://example.com/ocsp", "https://backup.example.com/ocsp"},
	})
	require.NoError(t, err)
	resp, err = CBWrite(b, s, "issuer/default/issue/testing", map[string]interface{}{
		"common_name": "localhost.com",
	})
	require.NoError(t, err)
	require.NotNil(t, resp)
	leafCert = parseCert(t, resp.Data["certificate"].(string))
	require.Empty(t, leafCert.OCSPServer)
	require.Equal(t, leafCert.IssuingCertificateURL, []string{"https://google.com"})
	require.Empty(t, leafCert.CRLDistributionPoints)

	// Now come back and remove the local modifications and ensure we get
	// the defaults again.
	_, err = CBPatch(b, s, "issuer/default", map[string]interface{}{
		"issuing_certificates": []string{},
	})
	require.NoError(t, err)
	resp, err = CBWrite(b, s, "issuer/default/issue/testing", map[string]interface{}{
		"common_name": "localhost.com",
	})
	require.NoError(t, err)
	require.NotNil(t, resp)
	leafCert = parseCert(t, resp.Data["certificate"].(string))
	require.Equal(t, leafCert.IssuingCertificateURL, []string{"https://example.com/ca", "https://backup.example.com/ca"})
	require.Equal(t, leafCert.OCSPServer, []string{"https://example.com/ocsp", "https://backup.example.com/ocsp"})
	require.Equal(t, leafCert.CRLDistributionPoints, []string{"https://example.com/crl", "https://backup.example.com/crl"})
}

func TestIssuersWithoutCRLBits(t *testing.T) {
	t.Parallel()
	b, s := createBackendWithStorage(t)

	// Importing a root without CRL signing bits should work fine.
	customBundleWithoutCRLBits := `
-----BEGIN CERTIFICATE-----
MIIDGTCCAgGgAwIBAgIBATANBgkqhkiG9w0BAQsFADATMREwDwYDVQQDDAhyb290
LW5ldzAeFw0yMjA4MjQxMjEzNTVaFw0yMzA5MDMxMjEzNTVaMBMxETAPBgNVBAMM
CHJvb3QtbmV3MIIBIjANBgkqhkiG9w0BAQEFAAOCAQ8AMIIBCgKCAQEAojTA/Mx7
LVW/Zgn/N4BqZbaF82MrTIBFug3ob7mqycNRlWp4/PH8v37+jYn8e691HUsKjden
rDTrO06kiQKiJinAzmlLJvgcazE3aXoh7wSzVG9lFHYvljEmVj+yDbkeaqaCktup
skuNjxCoN9BLmKzZIwVCHn92ZHlhN6LI7CNaU3SDJdu7VftWF9Ugzt9FIvI+6Gcn
/WNE9FWvZ9o7035rZ+1vvTn7/tgxrj2k3XvD51Kq4tsSbqjnSf3QieXT6E6uvtUE
TbPp3xjBElgBCKmeogR1l28rs1aujqqwzZ0B/zOeF8ptaH0aZOIBsVDJR8yTwHzq
s34hNdNfKLHzOwIDAQABo3gwdjAdBgNVHQ4EFgQUF4djNmx+1+uJINhZ82pN+7jz
H8EwHwYDVR0jBBgwFoAUF4djNmx+1+uJINhZ82pN+7jzH8EwDwYDVR0TAQH/BAUw
AwEB/zAOBgNVHQ8BAf8EBAMCAoQwEwYDVR0lBAwwCgYIKwYBBQUHAwEwDQYJKoZI
hvcNAQELBQADggEBAICQovBz4KLWlLmXeZ2Vf6WfQYyGNgGyJa10XNXtWQ5dM2NU
OLAit4x1c2dz+aFocc8ZsX/ikYi/bruT2rsGWqMAGC4at3U4GuaYGO5a6XzMKIDC
nxIlbiO+Pn6Xum7fAqUri7+ZNf/Cygmc5sByi3MAAIkszeObUDZFTJL7gEOuXIMT
rKIXCINq/U+qc7m9AQ8vKhF1Ddj+dLGLzNQ5j3cKfilPs/wRaYqbMQvnmarX+5Cs
k1UL6kWSQsiP3+UWaBlcWkmD6oZ3fIG7c0aMxf7RISq1eTAM9XjH3vMxWQJlS5q3
2weJ2LYoPe/DwX5CijR0IezapBCrin1BscJMLFQ=
-----END CERTIFICATE-----
-----BEGIN PRIVATE KEY-----
MIIEvQIBADANBgkqhkiG9w0BAQEFAASCBKcwggSjAgEAAoIBAQCiNMD8zHstVb9m
Cf83gGpltoXzYytMgEW6DehvuarJw1GVanj88fy/fv6Nifx7r3UdSwqN16esNOs7
TqSJAqImKcDOaUsm+BxrMTdpeiHvBLNUb2UUdi+WMSZWP7INuR5qpoKS26myS42P
EKg30EuYrNkjBUIef3ZkeWE3osjsI1pTdIMl27tV+1YX1SDO30Ui8j7oZyf9Y0T0
Va9n2jvTfmtn7W+9Ofv+2DGuPaTde8PnUqri2xJuqOdJ/dCJ5dPoTq6+1QRNs+nf
GMESWAEIqZ6iBHWXbyuzVq6OqrDNnQH/M54Xym1ofRpk4gGxUMlHzJPAfOqzfiE1
018osfM7AgMBAAECggEAAVd6kZZaN69IZITIc1vHRYa2rlZpKS2JP7c8Vd3Z/4Fz
ZZvnJ7LgVAmUYg5WPZ2sOqBNLfKVN/oke5Q0dALgdxYl7dWQIhPjHeRFbZFtjqEV
OXZGBniamMO/HSKGWGrqFf7BM/H7AhClUwQgjnzVSz+B+LJJidM+SVys3n1xuDmC
EP+iOda+bAHqHv/7oCELQKhLmCvPc9v2fDy+180ttdo8EHuxwVnKiyR/ryKFhSyx
K1wgAPQ9jO+V+GESL90rqpX/r501REsIOOpm4orueelHTD4+dnHxvUPqJ++9aYGX
79qBNPPUhxrQI1yoHxwW0cTxW5EqkZ9bT2lSd5rjcQKBgQDNyPBpidkHPrYemQDT
RldtS6FiW/jc1It/CRbjU4A6Gi7s3Cda43pEUObKNLeXMyLQaMf4GbDPDX+eh7B8
RkUq0Q/N0H4bn1hbxYSUdgv0j/6czpMo6rLcJHGwOTSpHGsNsxSLL7xlpgzuzqrG
FzEgjMA1aD3w8B9+/77AoSLoMQKBgQDJyYMw82+euLYRbR5Wc/SbrWfh2n1Mr2BG
pp1ZNYorXE5CL4ScdLcgH1q/b8r5XGwmhMcpeA+geAAaKmk1CGG+gPLoq20c9Q1Y
Ykq9tUVJasIkelvbb/SPxyjkJdBwylzcPP14IJBsqQM0be+yVqLJJVHSaoKhXZcl
IW2xgCpjKwKBgFpeX5U5P+F6nKebMU2WmlYY3GpBUWxIummzKCX0SV86mFjT5UR4
mPzfOjqaI/V2M1eqbAZ74bVLjDumAs7QXReMb5BGetrOgxLqDmrT3DQt9/YMkXtq
ddlO984XkRSisjB18BOfhvBsl0lX4I7VKHHO3amWeX0RNgOjc7VMDfRBAoGAWAQH
r1BfvZHACLXZ58fISCdJCqCsysgsbGS8eW77B5LJp+DmLQBT6DUE9j+i/0Wq/ton
rRTrbAkrsj4RicpQKDJCwe4UN+9DlOu6wijRQgbJC/Q7IOoieJxcX7eGxcve2UnZ
HY7GsD7AYRwa02UquCYJHIjM1enmxZFhMW1AD+UCgYEAm4jdNz5e4QjA4AkNF+cB
ZenrAZ0q3NbTyiSsJEAtRe/c5fNFpmXo3mqgCannarREQYYDF0+jpSoTUY8XAc4q
wL7EZNzwxITLqBnnHQbdLdAvYxB43kvWTy+JRK8qY9LAMCCFeDoYwXkWV4Wkx/b0
TgM7RZnmEjNdeaa4M52o7VY=
-----END PRIVATE KEY-----
	`
	resp, err := CBWrite(b, s, "issuers/import/bundle", map[string]interface{}{
		"pem_bundle": customBundleWithoutCRLBits,
	})
	require.NoError(t, err)
	require.NotNil(t, resp)
	require.NotEmpty(t, resp.Data)
	require.NotEmpty(t, resp.Data["imported_issuers"])
	require.NotEmpty(t, resp.Data["imported_keys"])
	require.NotEmpty(t, resp.Data["mapping"])

	// Shouldn't have crl-signing on the newly imported issuer's usage.
	resp, err = CBRead(b, s, "issuer/default")
	require.NoError(t, err)
	require.NotNil(t, resp)
	require.NotEmpty(t, resp.Data)
	require.NotEmpty(t, resp.Data["usage"])
	require.NotContains(t, resp.Data["usage"], "crl-signing")

	// Modifying to set CRL should fail.
	resp, err = CBPatch(b, s, "issuer/default", map[string]interface{}{
		"usage": "issuing-certificates,crl-signing",
	})
	require.Error(t, err)
	require.True(t, resp.IsError())

	// Modifying to set issuing-certificates and ocsp-signing should succeed.
	resp, err = CBPatch(b, s, "issuer/default", map[string]interface{}{
		"usage": "issuing-certificates,ocsp-signing",
	})
	require.NoError(t, err)
	require.NotNil(t, resp)
	require.NotEmpty(t, resp.Data)
	require.NotEmpty(t, resp.Data["usage"])
	require.NotContains(t, resp.Data["usage"], "crl-signing")
}

func TestBackend_IfModifiedSinceHeaders(t *testing.T) {
	t.Parallel()
	coreConfig := &vault.CoreConfig{
		LogicalBackends: map[string]logical.Factory{
			"pki": Factory,
		},
	}
	cluster := vault.NewTestCluster(t, coreConfig, &vault.TestClusterOptions{
		HandlerFunc: vaulthttp.Handler,
	})
	cluster.Start()
	defer cluster.Cleanup()
	client := cluster.Cores[0].Client

	// Mount PKI.
	err := client.Sys().Mount("pki", &api.MountInput{
		Type: "pki",
		Config: api.MountConfigInput{
			DefaultLeaseTTL: "16h",
			MaxLeaseTTL:     "60h",
			// Required to allow the header to be passed through.
			PassthroughRequestHeaders: []string{"if-modified-since"},
			AllowedResponseHeaders:    []string{"Last-Modified"},
		},
	})
	require.NoError(t, err)

	// Get a time before CA generation. Subtract two seconds to ensure
	// the value in the seconds field is different than the time the CA
	// is actually generated at.
	beforeOldCAGeneration := time.Now().Add(-2 * time.Second)

	// Generate an internal CA. This one is the default.
	resp, err := client.Logical().Write("pki/root/generate/internal", map[string]interface{}{
		"ttl":         "40h",
		"common_name": "Root X1",
		"key_type":    "ec",
		"issuer_name": "old-root",
	})
	require.NoError(t, err)
	require.NotNil(t, resp)
	require.NotNil(t, resp.Data)
	require.NotEmpty(t, resp.Data["certificate"])

	// CA is generated, but give a grace window.
	afterOldCAGeneration := time.Now().Add(2 * time.Second)

	// When you _save_ headers, client returns a copy. But when you go to
	// reset them, it doesn't create a new copy (and instead directly
	// assigns). This means we have to continually refresh our view of the
	// last headers, otherwise the headers added after the last set operation
	// leak into this copy... Yuck!
	lastHeaders := client.Headers()
	for _, path := range []string{"pki/cert/ca", "pki/cert/crl", "pki/issuer/default/json", "pki/issuer/old-root/json", "pki/issuer/old-root/crl", "pki/cert/delta-crl", "pki/issuer/old-root/crl/delta"} {
		t.Logf("path: %v", path)
		field := "certificate"
		if strings.HasPrefix(path, "pki/issuer") && strings.Contains(path, "/crl") {
			field = "crl"
		}

		// Reading the CA should work, without a header.
		resp, err := client.Logical().Read(path)
		require.NoError(t, err)
		require.NotNil(t, resp)
		require.NotNil(t, resp.Data)
		require.NotEmpty(t, resp.Data[field])

		// Ensure that the CA is returned correctly if we give it the old time.
		client.AddHeader("If-Modified-Since", beforeOldCAGeneration.Format(time.RFC1123))
		resp, err = client.Logical().Read(path)
		require.NoError(t, err)
		require.NotNil(t, resp)
		require.NotNil(t, resp.Data)
		require.NotEmpty(t, resp.Data[field])
		client.SetHeaders(lastHeaders)
		lastHeaders = client.Headers()

		// Ensure that the CA is elided if we give it the present time (plus a
		// grace window).
		client.AddHeader("If-Modified-Since", afterOldCAGeneration.Format(time.RFC1123))
		t.Logf("headers: %v", client.Headers())
		resp, err = client.Logical().Read(path)
		require.NoError(t, err)
		require.Nil(t, resp)
		client.SetHeaders(lastHeaders)
		lastHeaders = client.Headers()
	}

	// Wait three seconds. This ensures we have adequate grace period
	// to distinguish the two cases, even with grace periods.
	time.Sleep(3 * time.Second)

	// Generating a second root. This one isn't the default.
	beforeNewCAGeneration := time.Now().Add(-2 * time.Second)

	// Generate an internal CA. This one is the default.
	_, err = client.Logical().Write("pki/root/generate/internal", map[string]interface{}{
		"ttl":         "40h",
		"common_name": "Root X1",
		"key_type":    "ec",
		"issuer_name": "new-root",
	})
	require.NoError(t, err)

	// As above.
	afterNewCAGeneration := time.Now().Add(2 * time.Second)

	// New root isn't the default, so it has fewer paths.
	for _, path := range []string{"pki/issuer/new-root/json", "pki/issuer/new-root/crl", "pki/issuer/new-root/crl/delta"} {
		t.Logf("path: %v", path)
		field := "certificate"
		if strings.HasPrefix(path, "pki/issuer") && strings.Contains(path, "/crl") {
			field = "crl"
		}

		// Reading the CA should work, without a header.
		resp, err := client.Logical().Read(path)
		require.NoError(t, err)
		require.NotNil(t, resp)
		require.NotNil(t, resp.Data)
		require.NotEmpty(t, resp.Data[field])

		// Ensure that the CA is returned correctly if we give it the old time.
		client.AddHeader("If-Modified-Since", beforeNewCAGeneration.Format(time.RFC1123))
		resp, err = client.Logical().Read(path)
		require.NoError(t, err)
		require.NotNil(t, resp)
		require.NotNil(t, resp.Data)
		require.NotEmpty(t, resp.Data[field])
		client.SetHeaders(lastHeaders)
		lastHeaders = client.Headers()

		// Ensure that the CA is elided if we give it the present time (plus a
		// grace window).
		client.AddHeader("If-Modified-Since", afterNewCAGeneration.Format(time.RFC1123))
		t.Logf("headers: %v", client.Headers())
		resp, err = client.Logical().Read(path)
		require.NoError(t, err)
		require.Nil(t, resp)
		client.SetHeaders(lastHeaders)
		lastHeaders = client.Headers()
	}

	// Wait three seconds. This ensures we have adequate grace period
	// to distinguish the two cases, even with grace periods.
	time.Sleep(3 * time.Second)

	// Now swap the default issuers around.
	_, err = client.Logical().Write("pki/config/issuers", map[string]interface{}{
		"default": "new-root",
	})
	require.NoError(t, err)

	// Reading both with the last modified date should return new values.
	for _, path := range []string{"pki/cert/ca", "pki/cert/crl", "pki/issuer/default/json", "pki/issuer/old-root/json", "pki/issuer/new-root/json", "pki/issuer/old-root/crl", "pki/issuer/new-root/crl", "pki/cert/delta-crl", "pki/issuer/old-root/crl/delta", "pki/issuer/new-root/crl/delta"} {
		t.Logf("path: %v", path)
		field := "certificate"
		if strings.HasPrefix(path, "pki/issuer") && strings.Contains(path, "/crl") {
			field = "crl"
		}

		// Ensure that the CA is returned correctly if we give it the old time.
		client.AddHeader("If-Modified-Since", afterOldCAGeneration.Format(time.RFC1123))
		resp, err = client.Logical().Read(path)
		require.NoError(t, err)
		require.NotNil(t, resp)
		require.NotNil(t, resp.Data)
		require.NotEmpty(t, resp.Data[field])
		client.SetHeaders(lastHeaders)
		lastHeaders = client.Headers()

		// Ensure that the CA is returned correctly if we give it the old time.
		client.AddHeader("If-Modified-Since", afterNewCAGeneration.Format(time.RFC1123))
		resp, err = client.Logical().Read(path)
		require.NoError(t, err)
		require.NotNil(t, resp)
		require.NotNil(t, resp.Data)
		require.NotEmpty(t, resp.Data[field])
		client.SetHeaders(lastHeaders)
		lastHeaders = client.Headers()
	}

	// Wait for things to settle, record the present time, and wait for the
	// clock to definitely tick over again.
	time.Sleep(2 * time.Second)
	preRevocationTimestamp := time.Now()
	time.Sleep(2 * time.Second)

	// The above tests should say everything is cached.
	for _, path := range []string{"pki/cert/ca", "pki/cert/crl", "pki/issuer/default/json", "pki/issuer/old-root/json", "pki/issuer/new-root/json", "pki/issuer/old-root/crl", "pki/issuer/new-root/crl", "pki/cert/delta-crl", "pki/issuer/old-root/crl/delta", "pki/issuer/new-root/crl/delta"} {
		t.Logf("path: %v", path)

		// Ensure that the CA is returned correctly if we give it the new time.
		client.AddHeader("If-Modified-Since", preRevocationTimestamp.Format(time.RFC1123))
		resp, err = client.Logical().Read(path)
		require.NoError(t, err)
		require.Nil(t, resp)
		client.SetHeaders(lastHeaders)
		lastHeaders = client.Headers()
	}

	// We could generate some leaves and verify the revocation updates the
	// CRL. But, revoking the issuer behaves the same, so let's do that
	// instead.
	_, err = client.Logical().Write("pki/issuer/old-root/revoke", map[string]interface{}{})
	require.NoError(t, err)

	// CA should still be valid.
	for _, path := range []string{"pki/cert/ca", "pki/issuer/default/json", "pki/issuer/old-root/json", "pki/issuer/new-root/json"} {
		t.Logf("path: %v", path)

		// Ensure that the CA is returned correctly if we give it the old time.
		client.AddHeader("If-Modified-Since", preRevocationTimestamp.Format(time.RFC1123))
		resp, err = client.Logical().Read(path)
		require.NoError(t, err)
		require.Nil(t, resp)
		client.SetHeaders(lastHeaders)
		lastHeaders = client.Headers()
	}

	// CRL should be invalidated
	for _, path := range []string{"pki/cert/crl", "pki/issuer/old-root/crl", "pki/issuer/new-root/crl", "pki/cert/delta-crl", "pki/issuer/old-root/crl/delta", "pki/issuer/new-root/crl/delta"} {
		t.Logf("path: %v", path)
		field := "certificate"
		if strings.HasPrefix(path, "pki/issuer") && strings.Contains(path, "/crl") {
			field = "crl"
		}

		client.AddHeader("If-Modified-Since", preRevocationTimestamp.Format(time.RFC1123))
		resp, err = client.Logical().Read(path)
		require.NoError(t, err)
		require.NotNil(t, resp)
		require.NotNil(t, resp.Data)
		require.NotEmpty(t, resp.Data[field])
		client.SetHeaders(lastHeaders)
		lastHeaders = client.Headers()
	}

	// If we send some time in the future, everything should be cached again!
	futureTime := time.Now().Add(30 * time.Second)
	for _, path := range []string{"pki/cert/ca", "pki/cert/crl", "pki/issuer/default/json", "pki/issuer/old-root/json", "pki/issuer/new-root/json", "pki/issuer/old-root/crl", "pki/issuer/new-root/crl", "pki/cert/delta-crl", "pki/issuer/old-root/crl/delta", "pki/issuer/new-root/crl/delta"} {
		t.Logf("path: %v", path)

		// Ensure that the CA is returned correctly if we give it the new time.
		client.AddHeader("If-Modified-Since", futureTime.Format(time.RFC1123))
		resp, err = client.Logical().Read(path)
		require.NoError(t, err)
		require.Nil(t, resp)
		client.SetHeaders(lastHeaders)
		lastHeaders = client.Headers()
	}

	beforeThreeWaySwap := time.Now().Add(-2 * time.Second)

	// Now, do a three-way swap of names (old->tmp; new->old; tmp->new). This
	// should result in all names/CRLs being invalidated.
	_, err = client.Logical().JSONMergePatch(ctx, "pki/issuer/old-root", map[string]interface{}{
		"issuer_name": "tmp-root",
	})
	require.NoError(t, err)
	_, err = client.Logical().JSONMergePatch(ctx, "pki/issuer/new-root", map[string]interface{}{
		"issuer_name": "old-root",
	})
	require.NoError(t, err)
	_, err = client.Logical().JSONMergePatch(ctx, "pki/issuer/tmp-root", map[string]interface{}{
		"issuer_name": "new-root",
	})
	require.NoError(t, err)

	afterThreeWaySwap := time.Now().Add(2 * time.Second)

	for _, path := range []string{"pki/cert/ca", "pki/cert/crl", "pki/issuer/default/json", "pki/issuer/old-root/json", "pki/issuer/new-root/json", "pki/issuer/old-root/crl", "pki/issuer/new-root/crl", "pki/cert/delta-crl", "pki/issuer/old-root/crl/delta", "pki/issuer/new-root/crl/delta"} {
		t.Logf("path: %v", path)
		field := "certificate"
		if strings.HasPrefix(path, "pki/issuer") && strings.Contains(path, "/crl") {
			field = "crl"
		}

		// Ensure that the CA is returned if we give it the pre-update time.
		client.AddHeader("If-Modified-Since", beforeThreeWaySwap.Format(time.RFC1123))
		resp, err = client.Logical().Read(path)
		require.NoError(t, err)
		require.NotNil(t, resp)
		require.NotNil(t, resp.Data)
		require.NotEmpty(t, resp.Data[field])
		client.SetHeaders(lastHeaders)
		lastHeaders = client.Headers()

		// Ensure that the CA is elided correctly if we give it the after time.
		client.AddHeader("If-Modified-Since", afterThreeWaySwap.Format(time.RFC1123))
		resp, err = client.Logical().Read(path)
		require.NoError(t, err)
		require.Nil(t, resp)
		client.SetHeaders(lastHeaders)
		lastHeaders = client.Headers()
	}

	time.Sleep(4 * time.Second)

	beforeDeltaRotation := time.Now().Add(-2 * time.Second)

	// Finally, rebuild the delta CRL and ensure that only that is
	// invalidated. We first need to enable it though.
	_, err = client.Logical().Write("pki/config/crl", map[string]interface{}{
		"auto_rebuild": true,
		"enable_delta": true,
	})
	require.NoError(t, err)
	resp, err = client.Logical().Read("pki/crl/rotate-delta")
	require.NoError(t, err)
	require.NotNil(t, resp)
	require.NotNil(t, resp.Data)
	require.Equal(t, resp.Data["success"], true)

	afterDeltaRotation := time.Now().Add(2 * time.Second)

	for _, path := range []string{"pki/cert/ca", "pki/cert/crl", "pki/issuer/default/json", "pki/issuer/old-root/json", "pki/issuer/new-root/json", "pki/issuer/old-root/crl", "pki/issuer/new-root/crl"} {
		t.Logf("path: %v", path)

		for _, when := range []time.Time{beforeDeltaRotation, afterDeltaRotation} {
			client.AddHeader("If-Modified-Since", when.Format(time.RFC1123))
			resp, err = client.Logical().Read(path)
			require.NoError(t, err)
			require.Nil(t, resp)
			client.SetHeaders(lastHeaders)
			lastHeaders = client.Headers()
		}
	}

	for _, path := range []string{"pki/cert/delta-crl", "pki/issuer/old-root/crl/delta", "pki/issuer/new-root/crl/delta"} {
		t.Logf("path: %v", path)
		field := "certificate"
		if strings.HasPrefix(path, "pki/issuer") && strings.Contains(path, "/crl") {
			field = "crl"
		}

		// Ensure that the CRL is present if we give it the pre-update time.
		client.AddHeader("If-Modified-Since", beforeDeltaRotation.Format(time.RFC1123))
		resp, err = client.Logical().Read(path)
		require.NoError(t, err)
		require.NotNil(t, resp)
		require.NotNil(t, resp.Data)
		require.NotEmpty(t, resp.Data[field])
		client.SetHeaders(lastHeaders)
		lastHeaders = client.Headers()

		client.AddHeader("If-Modified-Since", afterDeltaRotation.Format(time.RFC1123))
		resp, err = client.Logical().Read(path)
		require.NoError(t, err)
		require.Nil(t, resp)
		client.SetHeaders(lastHeaders)
		lastHeaders = client.Headers()
	}
}

<<<<<<< HEAD
func TestBackend_InitializeCertificateCounts(t *testing.T) {
	t.Parallel()
	b, s := createBackendWithStorage(t)
	ctx := context.Background()

	// Set up an Issuer and Role
	// We need a root certificate to write/revoke certificates with
	resp, err := CBWrite(b, s, "root/generate/internal", map[string]interface{}{
		"common_name": "myvault.com",
	})
	if err != nil {
		t.Fatal(err)
	}
	if resp == nil {
		t.Fatal("expected ca info")
	}

	// Create a role
	_, err = CBWrite(b, s, "roles/example", map[string]interface{}{
		"allowed_domains":    "myvault.com",
		"allow_bare_domains": true,
		"allow_subdomains":   true,
		"max_ttl":            "2h",
	})
	if err != nil {
		t.Fatal(err)
	}

	// Put certificates A, B, C, D, E in backend
	var certificates []string = []string{"a", "b", "c", "d", "e"}
	serials := make([]string, 5)
	for i, cn := range certificates {
		resp, err = CBWrite(b, s, "issue/example", map[string]interface{}{
			"common_name": cn + ".myvault.com",
		})
		if err != nil {
			t.Fatal(err)
		}
		serials[i] = resp.Data["serial_number"].(string)
	}

	// Revoke certificates A + B
	revocations := serials[0:2]
	for _, key := range revocations {
		resp, err = CBWrite(b, s, "revoke", map[string]interface{}{
			"serial_number": key,
		})
		if err != nil {
			t.Fatal(err)
		}
	}

	// Assert initialize from clean is correct:
	b.initializeStoredCertificateCounts(ctx)
	if *b.certCount != 6 {
		t.Fatalf("Failed to count six certificates root,A,B,C,D,E, instead counted %d certs", *b.certCount)
	}
	if *b.revokedCertCount != 2 {
		t.Fatalf("Failed to count two revoked certificates A+B, instead counted %d certs", *b.revokedCertCount)
	}

	// Simulates listing while initialize in progress, by "restarting it"
	atomic.StoreUint32(b.certCount, 0)
	atomic.StoreUint32(b.revokedCertCount, 0)
	b.certsCounted.Store(false)

	// Revoke certificates C, D
	dirtyRevocations := serials[2:4]
	for _, key := range dirtyRevocations {
		resp, err = CBWrite(b, s, "revoke", map[string]interface{}{
			"serial_number": key,
		})
		if err != nil {
			t.Fatal(err)
		}
	}

	// Put certificates F, G in the backend
	dirtyCertificates := []string{"f", "g"}
	for _, cn := range dirtyCertificates {
		resp, err = CBWrite(b, s, "issue/example", map[string]interface{}{
			"common_name": cn + ".myvault.com",
		})
		if err != nil {
			t.Fatal(err)
		}
	}

	// Run initialize
	b.initializeStoredCertificateCounts(ctx)

	// Test certificate count
	if *(b.certCount) != 8 {
		t.Fatalf("Failed to initialize count of certificates root, A,B,C,D,E,F,G counted %d certs", *(b.certCount))
	}

	if *(b.revokedCertCount) != 4 {
		t.Fatalf("Failed to count revoked certificates A,B,C,D counted %d certs", *(b.revokedCertCount))
	}

	return
=======
// Verify that our default values are consistent when creating an issuer and when we do an
// empty POST update to it. This will hopefully identify if we have different default values
// for fields across the two APIs.
func TestBackend_VerifyIssuerUpdateDefaultsMatchCreation(t *testing.T) {
	t.Parallel()
	b, s := createBackendWithStorage(t)

	resp, err := CBWrite(b, s, "root/generate/internal", map[string]interface{}{
		"common_name": "myvault.com",
	})
	requireSuccessNonNilResponse(t, resp, err, "failed generating root issuer")

	resp, err = CBRead(b, s, "issuer/default")
	requireSuccessNonNilResponse(t, resp, err, "failed reading default issuer")
	preUpdateValues := resp.Data

	resp, err = CBWrite(b, s, "issuer/default", map[string]interface{}{})
	requireSuccessNonNilResponse(t, resp, err, "failed updating default issuer with no values")

	resp, err = CBRead(b, s, "issuer/default")
	requireSuccessNonNilResponse(t, resp, err, "failed reading default issuer")
	postUpdateValues := resp.Data

	require.Equal(t, preUpdateValues, postUpdateValues,
		"A value was updated based on the empty update of an issuer, "+
			"most likely we have a different set of field parameters across create and update of issuers.")
>>>>>>> 88a69457
}

var (
	initTest  sync.Once
	rsaCAKey  string
	rsaCACert string
	ecCAKey   string
	ecCACert  string
	edCAKey   string
	edCACert  string
)<|MERGE_RESOLUTION|>--- conflicted
+++ resolved
@@ -5499,7 +5499,6 @@
 	}
 }
 
-<<<<<<< HEAD
 func TestBackend_InitializeCertificateCounts(t *testing.T) {
 	t.Parallel()
 	b, s := createBackendWithStorage(t)
@@ -5601,7 +5600,7 @@
 	}
 
 	return
-=======
+
 // Verify that our default values are consistent when creating an issuer and when we do an
 // empty POST update to it. This will hopefully identify if we have different default values
 // for fields across the two APIs.
@@ -5628,7 +5627,6 @@
 	require.Equal(t, preUpdateValues, postUpdateValues,
 		"A value was updated based on the empty update of an issuer, "+
 			"most likely we have a different set of field parameters across create and update of issuers.")
->>>>>>> 88a69457
 }
 
 var (
