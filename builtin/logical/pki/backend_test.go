package pki

import (
	"bytes"
	"context"
	"crypto"
	"crypto/ecdsa"
	"crypto/ed25519"
	"crypto/elliptic"
	"crypto/rand"
	"crypto/rsa"
	"crypto/x509"
	"crypto/x509/pkix"
	"encoding/base64"
	"encoding/hex"
	"encoding/json"
	"encoding/pem"
	"fmt"
	"math"
	"math/big"
	mathrand "math/rand"
	"net"
	"net/url"
	"os"
	"reflect"
	"sort"
	"strconv"
	"strings"
	"sync"
	"sync/atomic"
	"testing"
	"time"

	"github.com/stretchr/testify/require"

	"github.com/armon/go-metrics"
	"github.com/fatih/structs"
	"github.com/go-test/deep"
	"github.com/hashicorp/go-secure-stdlib/strutil"
	"github.com/hashicorp/vault/api"
	auth "github.com/hashicorp/vault/api/auth/userpass"
	"github.com/hashicorp/vault/builtin/credential/userpass"
	logicaltest "github.com/hashicorp/vault/helper/testhelpers/logical"
	vaulthttp "github.com/hashicorp/vault/http"
	"github.com/hashicorp/vault/sdk/helper/certutil"
	"github.com/hashicorp/vault/sdk/logical"
	"github.com/hashicorp/vault/vault"
	"github.com/mitchellh/mapstructure"
	"golang.org/x/net/idna"
)

var stepCount = 0

// From builtin/credential/cert/test-fixtures/root/rootcacert.pem
const (
	rootCACertPEM = `-----BEGIN CERTIFICATE-----
MIIDPDCCAiSgAwIBAgIUb5id+GcaMeMnYBv3MvdTGWigyJ0wDQYJKoZIhvcNAQEL
BQAwFjEUMBIGA1UEAxMLZXhhbXBsZS5jb20wHhcNMTYwMjI5MDIyNzI5WhcNMjYw
MjI2MDIyNzU5WjAWMRQwEgYDVQQDEwtleGFtcGxlLmNvbTCCASIwDQYJKoZIhvcN
AQEBBQADggEPADCCAQoCggEBAOxTMvhTuIRc2YhxZpmPwegP86cgnqfT1mXxi1A7
Q7qax24Nqbf00I3oDMQtAJlj2RB3hvRSCb0/lkF7i1Bub+TGxuM7NtZqp2F8FgG0
z2md+W6adwW26rlxbQKjmRvMn66G9YPTkoJmPmxt2Tccb9+apmwW7lslL5j8H48x
AHJTMb+PMP9kbOHV5Abr3PT4jXUPUr/mWBvBiKiHG0Xd/HEmlyOEPeAThxK+I5tb
6m+eB+7cL9BsvQpy135+2bRAxUphvFi5NhryJ2vlAvoJ8UqigsNK3E28ut60FAoH
SWRfFUFFYtfPgTDS1yOKU/z/XMU2giQv2HrleWt0mp4jqBUCAwEAAaOBgTB/MA4G
A1UdDwEB/wQEAwIBBjAPBgNVHRMBAf8EBTADAQH/MB0GA1UdDgQWBBSdxLNP/ocx
7HK6JT3/sSAe76iTmzAfBgNVHSMEGDAWgBSdxLNP/ocx7HK6JT3/sSAe76iTmzAc
BgNVHREEFTATggtleGFtcGxlLmNvbYcEfwAAATANBgkqhkiG9w0BAQsFAAOCAQEA
wHThDRsXJunKbAapxmQ6bDxSvTvkLA6m97TXlsFgL+Q3Jrg9HoJCNowJ0pUTwhP2
U946dCnSCkZck0fqkwVi4vJ5EQnkvyEbfN4W5qVsQKOFaFVzep6Qid4rZT6owWPa
cNNzNcXAee3/j6hgr6OQ/i3J6fYR4YouYxYkjojYyg+CMdn6q8BoV0BTsHdnw1/N
ScbnBHQIvIZMBDAmQueQZolgJcdOuBLYHe/kRy167z8nGg+PUFKIYOL8NaOU1+CJ
t2YaEibVq5MRqCbRgnd9a2vG0jr5a3Mn4CUUYv+5qIjP3hUusYenW1/EWtn1s/gk
zehNe5dFTjFpylg1o6b8Ow==
-----END CERTIFICATE-----`
	rootCAKeyPEM = `-----BEGIN RSA PRIVATE KEY-----
MIIEpQIBAAKCAQEA7FMy+FO4hFzZiHFmmY/B6A/zpyCep9PWZfGLUDtDuprHbg2p
t/TQjegMxC0AmWPZEHeG9FIJvT+WQXuLUG5v5MbG4zs21mqnYXwWAbTPaZ35bpp3
BbbquXFtAqOZG8yfrob1g9OSgmY+bG3ZNxxv35qmbBbuWyUvmPwfjzEAclMxv48w
/2Rs4dXkBuvc9PiNdQ9Sv+ZYG8GIqIcbRd38cSaXI4Q94BOHEr4jm1vqb54H7twv
0Gy9CnLXfn7ZtEDFSmG8WLk2GvIna+UC+gnxSqKCw0rcTby63rQUCgdJZF8VQUVi
18+BMNLXI4pT/P9cxTaCJC/YeuV5a3SaniOoFQIDAQABAoIBAQCoGZJC84JnnIgb
ttZNWuWKBXbCJcDVDikOQJ9hBZbqsFg1X0CfGmQS3MHf9Ubc1Ro8zVjQh15oIEfn
8lIpdzTeXcpxLdiW8ix3ekVJF20F6pnXY8ZP6UnTeOwamXY6QPZAtb0D9UXcvY+f
nw+IVRD6082XS0Rmzu+peYWVXDy+FDN+HJRANBcdJZz8gOmNBIe0qDWx1b85d/s8
2Kk1Wwdss1IwAGeSddTSwzBNaaHdItZaMZOqPW1gRyBfVSkcUQIE6zn2RKw2b70t
grkIvyRcTdfmiKbqkkJ+eR+ITOUt0cBZSH4cDjlQA+r7hulvoBpQBRj068Toxkcc
bTagHaPBAoGBAPWPGVkHqhTbJ/DjmqDIStxby2M1fhhHt4xUGHinhUYjQjGOtDQ9
0mfaB7HObudRiSLydRAVGAHGyNJdQcTeFxeQbovwGiYKfZSA1IGpea7dTxPpGEdN
ksA0pzSp9MfKzX/MdLuAkEtO58aAg5YzsgX9hDNxo4MhH/gremZhEGZlAoGBAPZf
lqdYvAL0fjHGJ1FUEalhzGCGE9PH2iOqsxqLCXK7bDbzYSjvuiHkhYJHAOgVdiW1
lB34UHHYAqZ1VVoFqJ05gax6DE2+r7K5VV3FUCaC0Zm3pavxchU9R/TKP82xRrBj
AFWwdgDTxUyvQEmgPR9sqorftO71Iz2tiwyTpIfxAoGBAIhEMLzHFAse0rtKkrRG
ccR27BbRyHeQ1Lp6sFnEHKEfT8xQdI/I/snCpCJ3e/PBu2g5Q9z416mktiyGs8ib
thTNgYsGYnxZtfaCx2pssanoBcn2wBJRae5fSapf5gY49HDG9MBYR7qCvvvYtSzU
4yWP2ZzyotpRt3vwJKxLkN5BAoGAORHpZvhiDNkvxj3da7Rqpu7VleJZA2y+9hYb
iOF+HcqWhaAY+I+XcTRrTMM/zYLzLEcEeXDEyao86uwxCjpXVZw1kotvAC9UqbTO
tnr3VwRkoxPsV4kFYTAh0+1pnC8dbcxxDmhi3Uww3tOVs7hfkEDuvF6XnebA9A+Y
LyCgMzECgYEA6cCU8QODOivIKWFRXucvWckgE6MYDBaAwe6qcLsd1Q/gpE2e3yQc
4RB3bcyiPROLzMLlXFxf1vSNJQdIaVfrRv+zJeGIiivLPU8+Eq4Lrb+tl1LepcOX
OzQeADTSCn5VidOfjDkIst9UXjMlrFfV9/oJEw5Eiqa6lkNPCGDhfA8=
-----END RSA PRIVATE KEY-----`
)

func TestPKI_RequireCN(t *testing.T) {
	t.Parallel()
	b, s := CreateBackendWithStorage(t)

	resp, err := CBWrite(b, s, "root/generate/internal", map[string]interface{}{
		"common_name": "myvault.com",
	})
	if err != nil {
		t.Fatal(err)
	}
	if resp == nil {
		t.Fatal("expected ca info")
	}

	// Create a role which does require CN (default)
	_, err = CBWrite(b, s, "roles/example", map[string]interface{}{
		"allowed_domains":    "foobar.com,zipzap.com,abc.com,xyz.com",
		"allow_bare_domains": true,
		"allow_subdomains":   true,
		"max_ttl":            "2h",
	})
	if err != nil {
		t.Fatal(err)
	}

	// Issue a cert with require_cn set to true and with common name supplied.
	// It should succeed.
	_, err = CBWrite(b, s, "issue/example", map[string]interface{}{
		"common_name": "foobar.com",
	})
	if err != nil {
		t.Fatal(err)
	}

	// Issue a cert with require_cn set to true and with out supplying the
	// common name. It should error out.
	_, err = CBWrite(b, s, "issue/example", map[string]interface{}{})
	if err == nil {
		t.Fatalf("expected an error due to missing common_name")
	}

	// Modify the role to make the common name optional
	_, err = CBWrite(b, s, "roles/example", map[string]interface{}{
		"allowed_domains":    "foobar.com,zipzap.com,abc.com,xyz.com",
		"allow_bare_domains": true,
		"allow_subdomains":   true,
		"max_ttl":            "2h",
		"require_cn":         false,
	})
	if err != nil {
		t.Fatal(err)
	}

	// Issue a cert with require_cn set to false and without supplying the
	// common name. It should succeed.
	resp, err = CBWrite(b, s, "issue/example", map[string]interface{}{})
	if err != nil {
		t.Fatal(err)
	}

	if resp.Data["certificate"] == "" {
		t.Fatalf("expected a cert to be generated")
	}

	// Issue a cert with require_cn set to false and with a common name. It
	// should succeed.
	resp, err = CBWrite(b, s, "issue/example", map[string]interface{}{})
	if err != nil {
		t.Fatal(err)
	}

	if resp.Data["certificate"] == "" {
		t.Fatalf("expected a cert to be generated")
	}
}

func TestPKI_DeviceCert(t *testing.T) {
	t.Parallel()
	b, s := CreateBackendWithStorage(t)

	resp, err := CBWrite(b, s, "root/generate/internal", map[string]interface{}{
		"common_name":         "myvault.com",
		"not_after":           "9999-12-31T23:59:59Z",
		"not_before_duration": "2h",
	})
	if err != nil {
		t.Fatal(err)
	}
	if resp == nil {
		t.Fatal("expected ca info")
	}
	var certBundle certutil.CertBundle
	err = mapstructure.Decode(resp.Data, &certBundle)
	if err != nil {
		t.Fatal(err)
	}

	parsedCertBundle, err := certBundle.ToParsedCertBundle()
	if err != nil {
		t.Fatal(err)
	}
	cert := parsedCertBundle.Certificate
	notAfter := cert.NotAfter.Format(time.RFC3339)
	if notAfter != "9999-12-31T23:59:59Z" {
		t.Fatalf("not after from certificate: %v is not matching with input parameter: %v", cert.NotAfter, "9999-12-31T23:59:59Z")
	}
	if math.Abs(float64(time.Now().Add(-2*time.Hour).Unix()-cert.NotBefore.Unix())) > 10 {
		t.Fatalf("root/generate/internal did not properly set validity period (notBefore): was %v vs expected %v", cert.NotBefore, time.Now().Add(-2*time.Hour))
	}

	// Create a role which does require CN (default)
	_, err = CBWrite(b, s, "roles/example", map[string]interface{}{
		"allowed_domains":    "foobar.com,zipzap.com,abc.com,xyz.com",
		"allow_bare_domains": true,
		"allow_subdomains":   true,
		"not_after":          "9999-12-31T23:59:59Z",
	})
	if err != nil {
		t.Fatal(err)
	}

	// Issue a cert with require_cn set to true and with common name supplied.
	// It should succeed.
	resp, err = CBWrite(b, s, "issue/example", map[string]interface{}{
		"common_name": "foobar.com",
	})
	if err != nil {
		t.Fatal(err)
	}
	err = mapstructure.Decode(resp.Data, &certBundle)
	if err != nil {
		t.Fatal(err)
	}

	parsedCertBundle, err = certBundle.ToParsedCertBundle()
	if err != nil {
		t.Fatal(err)
	}
	cert = parsedCertBundle.Certificate
	notAfter = cert.NotAfter.Format(time.RFC3339)
	if notAfter != "9999-12-31T23:59:59Z" {
		t.Fatal(fmt.Errorf("not after from certificate  is not matching with input parameter"))
	}
}

func TestBackend_InvalidParameter(t *testing.T) {
	t.Parallel()
	b, s := CreateBackendWithStorage(t)

	_, err := CBWrite(b, s, "root/generate/internal", map[string]interface{}{
		"common_name": "myvault.com",
		"not_after":   "9999-12-31T23:59:59Z",
		"ttl":         "25h",
	})
	if err == nil {
		t.Fatal(err)
	}

	_, err = CBWrite(b, s, "root/generate/internal", map[string]interface{}{
		"common_name": "myvault.com",
		"not_after":   "9999-12-31T23:59:59",
	})
	if err == nil {
		t.Fatal(err)
	}
}

func TestBackend_CSRValues(t *testing.T) {
	t.Parallel()
	initTest.Do(setCerts)
	b, _ := CreateBackendWithStorage(t)

	testCase := logicaltest.TestCase{
		LogicalBackend: b,
		Steps:          []logicaltest.TestStep{},
	}

	intdata := map[string]interface{}{}
	reqdata := map[string]interface{}{}
	testCase.Steps = append(testCase.Steps, generateCSRSteps(t, ecCACert, ecCAKey, intdata, reqdata)...)

	logicaltest.Test(t, testCase)
}

func TestBackend_URLsCRUD(t *testing.T) {
	t.Parallel()
	initTest.Do(setCerts)
	b, _ := CreateBackendWithStorage(t)

	testCase := logicaltest.TestCase{
		LogicalBackend: b,
		Steps:          []logicaltest.TestStep{},
	}

	intdata := map[string]interface{}{}
	reqdata := map[string]interface{}{}
	testCase.Steps = append(testCase.Steps, generateURLSteps(t, ecCACert, ecCAKey, intdata, reqdata)...)

	logicaltest.Test(t, testCase)
}

// Generates and tests steps that walk through the various possibilities
// of role flags to ensure that they are properly restricted
func TestBackend_Roles(t *testing.T) {
	t.Parallel()
	cases := []struct {
		name      string
		key, cert *string
		useCSR    bool
	}{
		{"RSA", &rsaCAKey, &rsaCACert, false},
		{"RSACSR", &rsaCAKey, &rsaCACert, true},
		{"EC", &ecCAKey, &ecCACert, false},
		{"ECCSR", &ecCAKey, &ecCACert, true},
		{"ED", &edCAKey, &edCACert, false},
		{"EDCSR", &edCAKey, &edCACert, true},
	}

	for _, tc := range cases {
		tc := tc

		t.Run(tc.name, func(t *testing.T) {
			initTest.Do(setCerts)
			b, _ := CreateBackendWithStorage(t)

			testCase := logicaltest.TestCase{
				LogicalBackend: b,
				Steps: []logicaltest.TestStep{
					{
						Operation: logical.UpdateOperation,
						Path:      "config/ca",
						Data: map[string]interface{}{
							"pem_bundle": *tc.key + "\n" + *tc.cert,
						},
					},
				},
			}

			testCase.Steps = append(testCase.Steps, generateRoleSteps(t, tc.useCSR)...)
			if len(os.Getenv("VAULT_VERBOSE_PKITESTS")) > 0 {
				for i, v := range testCase.Steps {
					data := map[string]interface{}{}
					var keys []string
					for k := range v.Data {
						keys = append(keys, k)
					}
					sort.Strings(keys)
					for _, k := range keys {
						interf := v.Data[k]
						switch v := interf.(type) {
						case bool:
							if !v {
								continue
							}
						case int:
							if v == 0 {
								continue
							}
						case []string:
							if len(v) == 0 {
								continue
							}
						case string:
							if v == "" {
								continue
							}
							lines := strings.Split(v, "\n")
							if len(lines) > 1 {
								data[k] = lines[0] + " ... (truncated)"
								continue
							}
						}
						data[k] = interf

					}
					t.Logf("Step %d:\n%s %s err=%v %+v\n\n", i+1, v.Operation, v.Path, v.ErrorOk, data)
				}
			}

			logicaltest.Test(t, testCase)
		})
	}
}

// Performs some validity checking on the returned bundles
func checkCertsAndPrivateKey(keyType string, key crypto.Signer, usage x509.KeyUsage, extUsage x509.ExtKeyUsage, validity time.Duration, certBundle *certutil.CertBundle) (*certutil.ParsedCertBundle, error) {
	parsedCertBundle, err := certBundle.ToParsedCertBundle()
	if err != nil {
		return nil, fmt.Errorf("error parsing cert bundle: %s", err)
	}

	if key != nil {
		switch keyType {
		case "rsa":
			parsedCertBundle.PrivateKeyType = certutil.RSAPrivateKey
			parsedCertBundle.PrivateKey = key
			parsedCertBundle.PrivateKeyBytes = x509.MarshalPKCS1PrivateKey(key.(*rsa.PrivateKey))
		case "ec":
			parsedCertBundle.PrivateKeyType = certutil.ECPrivateKey
			parsedCertBundle.PrivateKey = key
			parsedCertBundle.PrivateKeyBytes, err = x509.MarshalECPrivateKey(key.(*ecdsa.PrivateKey))
			if err != nil {
				return nil, fmt.Errorf("error parsing EC key: %s", err)
			}
		case "ed25519":
			parsedCertBundle.PrivateKeyType = certutil.Ed25519PrivateKey
			parsedCertBundle.PrivateKey = key
			parsedCertBundle.PrivateKeyBytes, err = x509.MarshalPKCS8PrivateKey(key.(ed25519.PrivateKey))
			if err != nil {
				return nil, fmt.Errorf("error parsing Ed25519 key: %s", err)
			}
		}
	}

	switch {
	case parsedCertBundle.Certificate == nil:
		return nil, fmt.Errorf("did not find a certificate in the cert bundle")
	case len(parsedCertBundle.CAChain) == 0 || parsedCertBundle.CAChain[0].Certificate == nil:
		return nil, fmt.Errorf("did not find a CA in the cert bundle")
	case parsedCertBundle.PrivateKey == nil:
		return nil, fmt.Errorf("did not find a private key in the cert bundle")
	case parsedCertBundle.PrivateKeyType == certutil.UnknownPrivateKey:
		return nil, fmt.Errorf("could not figure out type of private key")
	}

	switch {
	case parsedCertBundle.PrivateKeyType == certutil.Ed25519PrivateKey && keyType != "ed25519":
		fallthrough
	case parsedCertBundle.PrivateKeyType == certutil.RSAPrivateKey && keyType != "rsa":
		fallthrough
	case parsedCertBundle.PrivateKeyType == certutil.ECPrivateKey && keyType != "ec":
		return nil, fmt.Errorf("given key type does not match type found in bundle")
	}

	cert := parsedCertBundle.Certificate

	if usage != cert.KeyUsage {
		return nil, fmt.Errorf("expected usage of %#v, got %#v; ext usage is %#v", usage, cert.KeyUsage, cert.ExtKeyUsage)
	}

	// There should only be one ext usage type, because only one is requested
	// in the tests
	if len(cert.ExtKeyUsage) != 1 {
		return nil, fmt.Errorf("got wrong size key usage in generated cert; expected 1, values are %#v", cert.ExtKeyUsage)
	}
	switch extUsage {
	case x509.ExtKeyUsageEmailProtection:
		if cert.ExtKeyUsage[0] != x509.ExtKeyUsageEmailProtection {
			return nil, fmt.Errorf("bad extended key usage")
		}
	case x509.ExtKeyUsageServerAuth:
		if cert.ExtKeyUsage[0] != x509.ExtKeyUsageServerAuth {
			return nil, fmt.Errorf("bad extended key usage")
		}
	case x509.ExtKeyUsageClientAuth:
		if cert.ExtKeyUsage[0] != x509.ExtKeyUsageClientAuth {
			return nil, fmt.Errorf("bad extended key usage")
		}
	case x509.ExtKeyUsageCodeSigning:
		if cert.ExtKeyUsage[0] != x509.ExtKeyUsageCodeSigning {
			return nil, fmt.Errorf("bad extended key usage")
		}
	}

	// TODO: We incremented 20->25 due to CircleCI execution
	// being slow and pausing this test. We might consider recording the
	// actual issuance time of the cert and calculating the expected
	// validity period +/- fuzz, but that'd require recording and passing
	// through more information.
	if math.Abs(float64(time.Now().Add(validity).Unix()-cert.NotAfter.Unix())) > 25 {
		return nil, fmt.Errorf("certificate validity end: %s; expected within 25 seconds of %s", cert.NotAfter.Format(time.RFC3339), time.Now().Add(validity).Format(time.RFC3339))
	}

	return parsedCertBundle, nil
}

func generateURLSteps(t *testing.T, caCert, caKey string, intdata, reqdata map[string]interface{}) []logicaltest.TestStep {
	expected := certutil.URLEntries{
		IssuingCertificates: []string{
			"http://example.com/ca1",
			"http://example.com/ca2",
		},
		CRLDistributionPoints: []string{
			"http://example.com/crl1",
			"http://example.com/crl2",
		},
		OCSPServers: []string{
			"http://example.com/ocsp1",
			"http://example.com/ocsp2",
		},
	}
	csrTemplate := x509.CertificateRequest{
		Subject: pkix.Name{
			CommonName: "my@example.com",
		},
	}

	priv1024, _ := rsa.GenerateKey(rand.Reader, 1024)
	csr1024, _ := x509.CreateCertificateRequest(rand.Reader, &csrTemplate, priv1024)
	csrPem1024 := strings.TrimSpace(string(pem.EncodeToMemory(&pem.Block{
		Type:  "CERTIFICATE REQUEST",
		Bytes: csr1024,
	})))

	priv2048, _ := rsa.GenerateKey(rand.Reader, 2048)
	csr2048, _ := x509.CreateCertificateRequest(rand.Reader, &csrTemplate, priv2048)
	csrPem2048 := strings.TrimSpace(string(pem.EncodeToMemory(&pem.Block{
		Type:  "CERTIFICATE REQUEST",
		Bytes: csr2048,
	})))

	ret := []logicaltest.TestStep{
		{
			Operation: logical.UpdateOperation,
			Path:      "root/generate/exported",
			Data: map[string]interface{}{
				"common_name": "Root Cert",
				"ttl":         "180h",
			},
			Check: func(resp *logical.Response) error {
				if resp.Secret != nil && resp.Secret.LeaseID != "" {
					return fmt.Errorf("root returned with a lease")
				}
				return nil
			},
		},

		{
			Operation: logical.UpdateOperation,
			Path:      "config/urls",
			Data: map[string]interface{}{
				"issuing_certificates":    strings.Join(expected.IssuingCertificates, ","),
				"crl_distribution_points": strings.Join(expected.CRLDistributionPoints, ","),
				"ocsp_servers":            strings.Join(expected.OCSPServers, ","),
			},
		},

		{
			Operation: logical.ReadOperation,
			Path:      "config/urls",
			Check: func(resp *logical.Response) error {
				if resp.Data == nil {
					return fmt.Errorf("no data returned")
				}
				var entries certutil.URLEntries
				err := mapstructure.Decode(resp.Data, &entries)
				if err != nil {
					return err
				}

				if !reflect.DeepEqual(entries, expected) {
					return fmt.Errorf("expected urls\n%#v\ndoes not match provided\n%#v\n", expected, entries)
				}

				return nil
			},
		},

		{
			Operation: logical.UpdateOperation,
			Path:      "root/sign-intermediate",
			Data: map[string]interface{}{
				"common_name": "intermediate.cert.com",
				"csr":         csrPem1024,
				"format":      "der",
			},
			ErrorOk: true,
			Check: func(resp *logical.Response) error {
				if !resp.IsError() {
					return fmt.Errorf("expected an error response but did not get one")
				}
				if !strings.Contains(resp.Data["error"].(string), "2048") {
					return fmt.Errorf("received an error but not about a 1024-bit key, error was: %s", resp.Data["error"].(string))
				}

				return nil
			},
		},

		{
			Operation: logical.UpdateOperation,
			Path:      "root/sign-intermediate",
			Data: map[string]interface{}{
				"common_name":         "intermediate.cert.com",
				"csr":                 csrPem2048,
				"signature_bits":      512,
				"format":              "der",
				"not_before_duration": "2h",
				// Let's Encrypt -- R3 SKID
				"skid": "14:2E:B3:17:B7:58:56:CB:AE:50:09:40:E6:1F:AF:9D:8B:14:C2:C6",
			},
			Check: func(resp *logical.Response) error {
				certString := resp.Data["certificate"].(string)
				if certString == "" {
					return fmt.Errorf("no certificate returned")
				}
				if resp.Secret != nil && resp.Secret.LeaseID != "" {
					return fmt.Errorf("signed intermediate returned with a lease")
				}
				certBytes, _ := base64.StdEncoding.DecodeString(certString)
				certs, err := x509.ParseCertificates(certBytes)
				if err != nil {
					return fmt.Errorf("returned cert cannot be parsed: %w", err)
				}
				if len(certs) != 1 {
					return fmt.Errorf("unexpected returned length of certificates: %d", len(certs))
				}
				cert := certs[0]

				skid, _ := hex.DecodeString("142EB317B75856CBAE500940E61FAF9D8B14C2C6")

				switch {
				case !reflect.DeepEqual(expected.IssuingCertificates, cert.IssuingCertificateURL):
					return fmt.Errorf("IssuingCertificateURL:\nexpected\n%#v\ngot\n%#v\n", expected.IssuingCertificates, cert.IssuingCertificateURL)
				case !reflect.DeepEqual(expected.CRLDistributionPoints, cert.CRLDistributionPoints):
					return fmt.Errorf("CRLDistributionPoints:\nexpected\n%#v\ngot\n%#v\n", expected.CRLDistributionPoints, cert.CRLDistributionPoints)
				case !reflect.DeepEqual(expected.OCSPServers, cert.OCSPServer):
					return fmt.Errorf("OCSPServer:\nexpected\n%#v\ngot\n%#v\n", expected.OCSPServers, cert.OCSPServer)
				case !reflect.DeepEqual([]string{"intermediate.cert.com"}, cert.DNSNames):
					return fmt.Errorf("DNSNames\nexpected\n%#v\ngot\n%#v\n", []string{"intermediate.cert.com"}, cert.DNSNames)
				case !reflect.DeepEqual(x509.SHA512WithRSA, cert.SignatureAlgorithm):
					return fmt.Errorf("Signature Algorithm:\nexpected\n%#v\ngot\n%#v\n", x509.SHA512WithRSA, cert.SignatureAlgorithm)
				case !reflect.DeepEqual(skid, cert.SubjectKeyId):
					return fmt.Errorf("SKID:\nexpected\n%#v\ngot\n%#v\n", skid, cert.SubjectKeyId)
				}

				if math.Abs(float64(time.Now().Add(-2*time.Hour).Unix()-cert.NotBefore.Unix())) > 10 {
					t.Fatalf("root/sign-intermediate did not properly set validity period (notBefore): was %v vs expected %v", cert.NotBefore, time.Now().Add(-2*time.Hour))
				}

				return nil
			},
		},

		// Same as above but exclude adding to sans
		{
			Operation: logical.UpdateOperation,
			Path:      "root/sign-intermediate",
			Data: map[string]interface{}{
				"common_name":          "intermediate.cert.com",
				"csr":                  csrPem2048,
				"format":               "der",
				"exclude_cn_from_sans": true,
			},
			Check: func(resp *logical.Response) error {
				certString := resp.Data["certificate"].(string)
				if certString == "" {
					return fmt.Errorf("no certificate returned")
				}
				if resp.Secret != nil && resp.Secret.LeaseID != "" {
					return fmt.Errorf("signed intermediate returned with a lease")
				}
				certBytes, _ := base64.StdEncoding.DecodeString(certString)
				certs, err := x509.ParseCertificates(certBytes)
				if err != nil {
					return fmt.Errorf("returned cert cannot be parsed: %w", err)
				}
				if len(certs) != 1 {
					return fmt.Errorf("unexpected returned length of certificates: %d", len(certs))
				}
				cert := certs[0]

				switch {
				case !reflect.DeepEqual(expected.IssuingCertificates, cert.IssuingCertificateURL):
					return fmt.Errorf("expected\n%#v\ngot\n%#v\n", expected.IssuingCertificates, cert.IssuingCertificateURL)
				case !reflect.DeepEqual(expected.CRLDistributionPoints, cert.CRLDistributionPoints):
					return fmt.Errorf("expected\n%#v\ngot\n%#v\n", expected.CRLDistributionPoints, cert.CRLDistributionPoints)
				case !reflect.DeepEqual(expected.OCSPServers, cert.OCSPServer):
					return fmt.Errorf("expected\n%#v\ngot\n%#v\n", expected.OCSPServers, cert.OCSPServer)
				case !reflect.DeepEqual([]string(nil), cert.DNSNames):
					return fmt.Errorf("expected\n%#v\ngot\n%#v\n", []string(nil), cert.DNSNames)
				}

				return nil
			},
		},
	}
	return ret
}

func generateCSR(t *testing.T, csrTemplate *x509.CertificateRequest, keyType string, keyBits int) (interface{}, []byte, string) {
	t.Helper()

	var priv interface{}
	var err error
	switch keyType {
	case "rsa":
		priv, err = rsa.GenerateKey(rand.Reader, keyBits)
	case "ec":
		switch keyBits {
		case 224:
			priv, err = ecdsa.GenerateKey(elliptic.P224(), rand.Reader)
		case 256:
			priv, err = ecdsa.GenerateKey(elliptic.P256(), rand.Reader)
		case 384:
			priv, err = ecdsa.GenerateKey(elliptic.P384(), rand.Reader)
		case 521:
			priv, err = ecdsa.GenerateKey(elliptic.P521(), rand.Reader)
		default:
			t.Fatalf("Got unknown ec< key bits: %v", keyBits)
		}
	case "ed25519":
		_, priv, err = ed25519.GenerateKey(rand.Reader)
	}

	if err != nil {
		t.Fatalf("Got error generating private key for CSR: %v", err)
	}

	csr, err := x509.CreateCertificateRequest(rand.Reader, csrTemplate, priv)
	if err != nil {
		t.Fatalf("Got error generating CSR: %v", err)
	}

	csrPem := strings.TrimSpace(string(pem.EncodeToMemory(&pem.Block{
		Type:  "CERTIFICATE REQUEST",
		Bytes: csr,
	})))

	return priv, csr, csrPem
}

func generateCSRSteps(t *testing.T, caCert, caKey string, intdata, reqdata map[string]interface{}) []logicaltest.TestStep {
	csrTemplate, csrPem := generateTestCsr(t, certutil.RSAPrivateKey, 2048)

	ret := []logicaltest.TestStep{
		{
			Operation: logical.UpdateOperation,
			Path:      "root/generate/exported",
			Data: map[string]interface{}{
				"common_name":     "Root Cert",
				"ttl":             "180h",
				"max_path_length": 0,
			},
		},

		{
			Operation: logical.UpdateOperation,
			Path:      "root/sign-intermediate",
			Data: map[string]interface{}{
				"use_csr_values": true,
				"csr":            csrPem,
				"format":         "der",
			},
			ErrorOk: true,
		},

		{
			Operation: logical.DeleteOperation,
			Path:      "root",
		},

		{
			Operation: logical.UpdateOperation,
			Path:      "root/generate/exported",
			Data: map[string]interface{}{
				"common_name":     "Root Cert",
				"ttl":             "180h",
				"max_path_length": 1,
			},
		},

		{
			Operation: logical.UpdateOperation,
			Path:      "root/sign-intermediate",
			Data: map[string]interface{}{
				"use_csr_values": true,
				"csr":            csrPem,
				"format":         "der",
			},
			Check: func(resp *logical.Response) error {
				certString := resp.Data["certificate"].(string)
				if certString == "" {
					return fmt.Errorf("no certificate returned")
				}
				certBytes, _ := base64.StdEncoding.DecodeString(certString)
				certs, err := x509.ParseCertificates(certBytes)
				if err != nil {
					return fmt.Errorf("returned cert cannot be parsed: %w", err)
				}
				if len(certs) != 1 {
					return fmt.Errorf("unexpected returned length of certificates: %d", len(certs))
				}
				cert := certs[0]

				if cert.MaxPathLen != 0 {
					return fmt.Errorf("max path length of %d does not match the requested of 3", cert.MaxPathLen)
				}
				if !cert.MaxPathLenZero {
					return fmt.Errorf("max path length zero is not set")
				}

				// We need to set these as they are filled in with unparsed values in the final cert
				csrTemplate.Subject.Names = cert.Subject.Names
				csrTemplate.Subject.ExtraNames = cert.Subject.ExtraNames

				switch {
				case !reflect.DeepEqual(cert.Subject, csrTemplate.Subject):
					return fmt.Errorf("cert subject\n%#v\ndoes not match csr subject\n%#v\n", cert.Subject, csrTemplate.Subject)
				case !reflect.DeepEqual(cert.DNSNames, csrTemplate.DNSNames):
					return fmt.Errorf("cert dns names\n%#v\ndoes not match csr dns names\n%#v\n", cert.DNSNames, csrTemplate.DNSNames)
				case !reflect.DeepEqual(cert.EmailAddresses, csrTemplate.EmailAddresses):
					return fmt.Errorf("cert email addresses\n%#v\ndoes not match csr email addresses\n%#v\n", cert.EmailAddresses, csrTemplate.EmailAddresses)
				case !reflect.DeepEqual(cert.IPAddresses, csrTemplate.IPAddresses):
					return fmt.Errorf("cert ip addresses\n%#v\ndoes not match csr ip addresses\n%#v\n", cert.IPAddresses, csrTemplate.IPAddresses)
				}
				return nil
			},
		},
	}
	return ret
}

func generateTestCsr(t *testing.T, keyType certutil.PrivateKeyType, keyBits int) (x509.CertificateRequest, string) {
	t.Helper()

	csrTemplate := x509.CertificateRequest{
		Subject: pkix.Name{
			Country:      []string{"MyCountry"},
			PostalCode:   []string{"MyPostalCode"},
			SerialNumber: "MySerialNumber",
			CommonName:   "my@example.com",
		},
		DNSNames: []string{
			"name1.example.com",
			"name2.example.com",
			"name3.example.com",
		},
		EmailAddresses: []string{
			"name1@example.com",
			"name2@example.com",
			"name3@example.com",
		},
		IPAddresses: []net.IP{
			net.ParseIP("::ff:1:2:3:4"),
			net.ParseIP("::ff:5:6:7:8"),
		},
	}

	_, _, csrPem := generateCSR(t, &csrTemplate, string(keyType), keyBits)
	return csrTemplate, csrPem
}

// Generates steps to test out various role permutations
func generateRoleSteps(t *testing.T, useCSRs bool) []logicaltest.TestStep {
	roleVals := roleEntry{
		MaxTTL:                    12 * time.Hour,
		KeyType:                   "rsa",
		KeyBits:                   2048,
		RequireCN:                 true,
		AllowWildcardCertificates: new(bool),
	}
	*roleVals.AllowWildcardCertificates = true

	issueVals := certutil.IssueData{}
	ret := []logicaltest.TestStep{}

	roleTestStep := logicaltest.TestStep{
		Operation: logical.UpdateOperation,
		Path:      "roles/test",
	}
	var issueTestStep logicaltest.TestStep
	if useCSRs {
		issueTestStep = logicaltest.TestStep{
			Operation: logical.UpdateOperation,
			Path:      "sign/test",
		}
	} else {
		issueTestStep = logicaltest.TestStep{
			Operation: logical.UpdateOperation,
			Path:      "issue/test",
		}
	}

	generatedRSAKeys := map[int]crypto.Signer{}
	generatedECKeys := map[int]crypto.Signer{}
	generatedEdKeys := map[int]crypto.Signer{}
	/*
		// For the number of tests being run, a seed of 1 has been tested
		// to hit all of the various values below. However, for normal
		// testing we use a randomized time for maximum fuzziness.
	*/
	var seed int64 = 1
	fixedSeed := os.Getenv("VAULT_PKITESTS_FIXED_SEED")
	if len(fixedSeed) == 0 {
		seed = time.Now().UnixNano()
	} else {
		var err error
		seed, err = strconv.ParseInt(fixedSeed, 10, 64)
		if err != nil {
			t.Fatalf("error parsing fixed seed of %s: %v", fixedSeed, err)
		}
	}
	mathRand := mathrand.New(mathrand.NewSource(seed))
	// t.Logf("seed under test: %v", seed)

	// Used by tests not toggling common names to turn off the behavior of random key bit fuzziness
	keybitSizeRandOff := false

	genericErrorOkCheck := func(resp *logical.Response) error {
		if resp.IsError() {
			return nil
		}
		return fmt.Errorf("expected an error, but did not seem to get one")
	}

	// Adds tests with the currently configured issue/role information
	addTests := func(testCheck logicaltest.TestCheckFunc) {
		stepCount++
		// t.Logf("test step %d\nrole vals: %#v\n", stepCount, roleVals)
		stepCount++
		// t.Logf("test step %d\nissue vals: %#v\n", stepCount, issueTestStep)
		roleTestStep.Data = roleVals.ToResponseData()
		roleTestStep.Data["generate_lease"] = false
		ret = append(ret, roleTestStep)
		issueTestStep.Data = structs.New(issueVals).Map()
		switch {
		case issueTestStep.ErrorOk:
			issueTestStep.Check = genericErrorOkCheck
		case testCheck != nil:
			issueTestStep.Check = testCheck
		default:
			issueTestStep.Check = nil
		}
		ret = append(ret, issueTestStep)
	}

	getCountryCheck := func(role roleEntry) logicaltest.TestCheckFunc {
		var certBundle certutil.CertBundle
		return func(resp *logical.Response) error {
			err := mapstructure.Decode(resp.Data, &certBundle)
			if err != nil {
				return err
			}
			parsedCertBundle, err := certBundle.ToParsedCertBundle()
			if err != nil {
				return fmt.Errorf("error checking generated certificate: %s", err)
			}
			cert := parsedCertBundle.Certificate

			expected := strutil.RemoveDuplicates(role.Country, true)
			if !reflect.DeepEqual(cert.Subject.Country, expected) {
				return fmt.Errorf("error: returned certificate has Country of %s but %s was specified in the role", cert.Subject.Country, expected)
			}
			return nil
		}
	}

	getOuCheck := func(role roleEntry) logicaltest.TestCheckFunc {
		var certBundle certutil.CertBundle
		return func(resp *logical.Response) error {
			err := mapstructure.Decode(resp.Data, &certBundle)
			if err != nil {
				return err
			}
			parsedCertBundle, err := certBundle.ToParsedCertBundle()
			if err != nil {
				return fmt.Errorf("error checking generated certificate: %s", err)
			}
			cert := parsedCertBundle.Certificate

			expected := strutil.RemoveDuplicatesStable(role.OU, true)
			if !reflect.DeepEqual(cert.Subject.OrganizationalUnit, expected) {
				return fmt.Errorf("error: returned certificate has OU of %s but %s was specified in the role", cert.Subject.OrganizationalUnit, expected)
			}
			return nil
		}
	}

	getOrganizationCheck := func(role roleEntry) logicaltest.TestCheckFunc {
		var certBundle certutil.CertBundle
		return func(resp *logical.Response) error {
			err := mapstructure.Decode(resp.Data, &certBundle)
			if err != nil {
				return err
			}
			parsedCertBundle, err := certBundle.ToParsedCertBundle()
			if err != nil {
				return fmt.Errorf("error checking generated certificate: %s", err)
			}
			cert := parsedCertBundle.Certificate

			expected := strutil.RemoveDuplicates(role.Organization, true)
			if !reflect.DeepEqual(cert.Subject.Organization, expected) {
				return fmt.Errorf("error: returned certificate has Organization of %s but %s was specified in the role", cert.Subject.Organization, expected)
			}
			return nil
		}
	}

	getLocalityCheck := func(role roleEntry) logicaltest.TestCheckFunc {
		var certBundle certutil.CertBundle
		return func(resp *logical.Response) error {
			err := mapstructure.Decode(resp.Data, &certBundle)
			if err != nil {
				return err
			}
			parsedCertBundle, err := certBundle.ToParsedCertBundle()
			if err != nil {
				return fmt.Errorf("error checking generated certificate: %s", err)
			}
			cert := parsedCertBundle.Certificate

			expected := strutil.RemoveDuplicates(role.Locality, true)
			if !reflect.DeepEqual(cert.Subject.Locality, expected) {
				return fmt.Errorf("error: returned certificate has Locality of %s but %s was specified in the role", cert.Subject.Locality, expected)
			}
			return nil
		}
	}

	getProvinceCheck := func(role roleEntry) logicaltest.TestCheckFunc {
		var certBundle certutil.CertBundle
		return func(resp *logical.Response) error {
			err := mapstructure.Decode(resp.Data, &certBundle)
			if err != nil {
				return err
			}
			parsedCertBundle, err := certBundle.ToParsedCertBundle()
			if err != nil {
				return fmt.Errorf("error checking generated certificate: %s", err)
			}
			cert := parsedCertBundle.Certificate

			expected := strutil.RemoveDuplicates(role.Province, true)
			if !reflect.DeepEqual(cert.Subject.Province, expected) {
				return fmt.Errorf("error: returned certificate has Province of %s but %s was specified in the role", cert.Subject.Province, expected)
			}
			return nil
		}
	}

	getStreetAddressCheck := func(role roleEntry) logicaltest.TestCheckFunc {
		var certBundle certutil.CertBundle
		return func(resp *logical.Response) error {
			err := mapstructure.Decode(resp.Data, &certBundle)
			if err != nil {
				return err
			}
			parsedCertBundle, err := certBundle.ToParsedCertBundle()
			if err != nil {
				return fmt.Errorf("error checking generated certificate: %s", err)
			}
			cert := parsedCertBundle.Certificate

			expected := strutil.RemoveDuplicates(role.StreetAddress, true)
			if !reflect.DeepEqual(cert.Subject.StreetAddress, expected) {
				return fmt.Errorf("error: returned certificate has StreetAddress of %s but %s was specified in the role", cert.Subject.StreetAddress, expected)
			}
			return nil
		}
	}

	getPostalCodeCheck := func(role roleEntry) logicaltest.TestCheckFunc {
		var certBundle certutil.CertBundle
		return func(resp *logical.Response) error {
			err := mapstructure.Decode(resp.Data, &certBundle)
			if err != nil {
				return err
			}
			parsedCertBundle, err := certBundle.ToParsedCertBundle()
			if err != nil {
				return fmt.Errorf("error checking generated certificate: %s", err)
			}
			cert := parsedCertBundle.Certificate

			expected := strutil.RemoveDuplicates(role.PostalCode, true)
			if !reflect.DeepEqual(cert.Subject.PostalCode, expected) {
				return fmt.Errorf("error: returned certificate has PostalCode of %s but %s was specified in the role", cert.Subject.PostalCode, expected)
			}
			return nil
		}
	}

	getNotBeforeCheck := func(role roleEntry) logicaltest.TestCheckFunc {
		var certBundle certutil.CertBundle
		return func(resp *logical.Response) error {
			err := mapstructure.Decode(resp.Data, &certBundle)
			if err != nil {
				return err
			}
			parsedCertBundle, err := certBundle.ToParsedCertBundle()
			if err != nil {
				return fmt.Errorf("error checking generated certificate: %s", err)
			}
			cert := parsedCertBundle.Certificate

			actualDiff := time.Since(cert.NotBefore)
			certRoleDiff := (role.NotBeforeDuration - actualDiff).Truncate(time.Second)
			// These times get truncated, so give a 1 second buffer on each side
			if certRoleDiff >= -1*time.Second && certRoleDiff <= 1*time.Second {
				return nil
			}
			return fmt.Errorf("validity period out of range diff: %v", certRoleDiff)
		}
	}

	// Returns a TestCheckFunc that performs various validity checks on the
	// returned certificate information, mostly within checkCertsAndPrivateKey
	getCnCheck := func(name string, role roleEntry, key crypto.Signer, usage x509.KeyUsage, extUsage x509.ExtKeyUsage, validity time.Duration) logicaltest.TestCheckFunc {
		var certBundle certutil.CertBundle
		return func(resp *logical.Response) error {
			err := mapstructure.Decode(resp.Data, &certBundle)
			if err != nil {
				return err
			}
			parsedCertBundle, err := checkCertsAndPrivateKey(role.KeyType, key, usage, extUsage, validity, &certBundle)
			if err != nil {
				return fmt.Errorf("error checking generated certificate: %s", err)
			}
			cert := parsedCertBundle.Certificate
			if cert.Subject.CommonName != name {
				return fmt.Errorf("error: returned certificate has CN of %s but %s was requested", cert.Subject.CommonName, name)
			}
			if strings.Contains(cert.Subject.CommonName, "@") {
				if len(cert.DNSNames) != 0 || len(cert.EmailAddresses) != 1 {
					return fmt.Errorf("error: found more than one DNS SAN or not one Email SAN but only one was requested, cert.DNSNames = %#v, cert.EmailAddresses = %#v", cert.DNSNames, cert.EmailAddresses)
				}
			} else {
				if len(cert.DNSNames) != 1 || len(cert.EmailAddresses) != 0 {
					return fmt.Errorf("error: found more than one Email SAN or not one DNS SAN but only one was requested, cert.DNSNames = %#v, cert.EmailAddresses = %#v", cert.DNSNames, cert.EmailAddresses)
				}
			}
			var retName string
			if len(cert.DNSNames) > 0 {
				retName = cert.DNSNames[0]
			}
			if len(cert.EmailAddresses) > 0 {
				retName = cert.EmailAddresses[0]
			}
			if retName != name {
				// Check IDNA
				p := idna.New(
					idna.StrictDomainName(true),
					idna.VerifyDNSLength(true),
				)
				converted, err := p.ToUnicode(retName)
				if err != nil {
					t.Fatal(err)
				}
				if converted != name {
					return fmt.Errorf("error: returned certificate has a DNS SAN of %s (from idna: %s) but %s was requested", retName, converted, name)
				}
			}
			return nil
		}
	}

	type csrPlan struct {
		errorOk     bool
		roleKeyBits int
		cert        string
		privKey     crypto.Signer
	}

	getCsr := func(keyType string, keyBits int, csrTemplate *x509.CertificateRequest) (*pem.Block, crypto.Signer) {
		var privKey crypto.Signer
		var ok bool
		switch keyType {
		case "rsa":
			privKey, ok = generatedRSAKeys[keyBits]
			if !ok {
				privKey, _ = rsa.GenerateKey(rand.Reader, keyBits)
				generatedRSAKeys[keyBits] = privKey
			}

		case "ec":
			var curve elliptic.Curve

			switch keyBits {
			case 224:
				curve = elliptic.P224()
			case 256:
				curve = elliptic.P256()
			case 384:
				curve = elliptic.P384()
			case 521:
				curve = elliptic.P521()
			}

			privKey, ok = generatedECKeys[keyBits]
			if !ok {
				privKey, _ = ecdsa.GenerateKey(curve, rand.Reader)
				generatedECKeys[keyBits] = privKey
			}

		case "ed25519":
			privKey, ok = generatedEdKeys[keyBits]
			if !ok {
				_, privKey, _ = ed25519.GenerateKey(rand.Reader)
				generatedEdKeys[keyBits] = privKey
			}

		default:
			panic("invalid key type: " + keyType)
		}

		csr, err := x509.CreateCertificateRequest(rand.Reader, csrTemplate, privKey)
		if err != nil {
			t.Fatalf("Error creating certificate request: %s", err)
		}
		block := pem.Block{
			Type:  "CERTIFICATE REQUEST",
			Bytes: csr,
		}
		return &block, privKey
	}

	getRandCsr := func(keyType string, errorOk bool, csrTemplate *x509.CertificateRequest) csrPlan {
		rsaKeyBits := []int{2048, 3072, 4096}
		ecKeyBits := []int{224, 256, 384, 521}
		plan := csrPlan{errorOk: errorOk}

		var testBitSize int
		switch keyType {
		case "rsa":
			plan.roleKeyBits = rsaKeyBits[mathRand.Int()%len(rsaKeyBits)]
			testBitSize = plan.roleKeyBits

			// If we don't expect an error already, randomly choose a
			// key size and expect an error if it's less than the role
			// setting
			if !keybitSizeRandOff && !errorOk {
				testBitSize = rsaKeyBits[mathRand.Int()%len(rsaKeyBits)]
			}

			if testBitSize < plan.roleKeyBits {
				plan.errorOk = true
			}

		case "ec":
			plan.roleKeyBits = ecKeyBits[mathRand.Int()%len(ecKeyBits)]
			testBitSize = plan.roleKeyBits

			// If we don't expect an error already, randomly choose a
			// key size and expect an error if it's less than the role
			// setting
			if !keybitSizeRandOff && !errorOk {
				testBitSize = ecKeyBits[mathRand.Int()%len(ecKeyBits)]
			}

			if testBitSize < plan.roleKeyBits {
				plan.errorOk = true
			}

		default:
			panic("invalid key type: " + keyType)
		}
		if len(os.Getenv("VAULT_VERBOSE_PKITESTS")) > 0 {
			t.Logf("roleKeyBits=%d testBitSize=%d errorOk=%v", plan.roleKeyBits, testBitSize, plan.errorOk)
		}

		block, privKey := getCsr(keyType, testBitSize, csrTemplate)
		plan.cert = strings.TrimSpace(string(pem.EncodeToMemory(block)))
		plan.privKey = privKey
		return plan
	}

	// Common names to test with the various role flags toggled
	var commonNames struct {
		Localhost            bool `structs:"localhost"`
		BareDomain           bool `structs:"example.com"`
		SecondDomain         bool `structs:"foobar.com"`
		SubDomain            bool `structs:"foo.example.com"`
		Wildcard             bool `structs:"*.example.com"`
		SubSubdomain         bool `structs:"foo.bar.example.com"`
		SubSubdomainWildcard bool `structs:"*.bar.example.com"`
		GlobDomain           bool `structs:"fooexample.com"`
		IDN                  bool `structs:"daɪˈɛrɨsɨs"`
		AnyHost              bool `structs:"porkslap.beer"`
	}

	// Adds a series of tests based on the current selection of
	// allowed common names; contains some (seeded) randomness
	//
	// This allows for a variety of common names to be tested in various
	// combinations with allowed toggles of the role
	addCnTests := func() {
		cnMap := structs.New(commonNames).Map()
		for name, allowedInt := range cnMap {
			roleVals.KeyType = "rsa"
			roleVals.KeyBits = 2048
			if mathRand.Int()%3 == 1 {
				roleVals.KeyType = "ec"
				roleVals.KeyBits = 224
			}

			roleVals.ServerFlag = false
			roleVals.ClientFlag = false
			roleVals.CodeSigningFlag = false
			roleVals.EmailProtectionFlag = false

			var usage []string
			if mathRand.Int()%2 == 1 {
				usage = append(usage, "DigitalSignature")
			}
			if mathRand.Int()%2 == 1 {
				usage = append(usage, "ContentCoMmitment")
			}
			if mathRand.Int()%2 == 1 {
				usage = append(usage, "KeyEncipherment")
			}
			if mathRand.Int()%2 == 1 {
				usage = append(usage, "DataEncipherment")
			}
			if mathRand.Int()%2 == 1 {
				usage = append(usage, "KeyAgreemEnt")
			}
			if mathRand.Int()%2 == 1 {
				usage = append(usage, "CertSign")
			}
			if mathRand.Int()%2 == 1 {
				usage = append(usage, "CRLSign")
			}
			if mathRand.Int()%2 == 1 {
				usage = append(usage, "EncipherOnly")
			}
			if mathRand.Int()%2 == 1 {
				usage = append(usage, "DecipherOnly")
			}

			roleVals.KeyUsage = usage
			parsedKeyUsage := parseKeyUsages(roleVals.KeyUsage)
			if parsedKeyUsage == 0 && len(usage) != 0 {
				panic("parsed key usages was zero")
			}

			var extUsage x509.ExtKeyUsage
			i := mathRand.Int() % 4
			switch {
			case i == 0:
				// Punt on this for now since I'm not clear the actual proper
				// way to format these
				if name != "daɪˈɛrɨsɨs" {
					extUsage = x509.ExtKeyUsageEmailProtection
					roleVals.EmailProtectionFlag = true
					break
				}
				fallthrough
			case i == 1:
				extUsage = x509.ExtKeyUsageServerAuth
				roleVals.ServerFlag = true
			case i == 2:
				extUsage = x509.ExtKeyUsageClientAuth
				roleVals.ClientFlag = true
			default:
				extUsage = x509.ExtKeyUsageCodeSigning
				roleVals.CodeSigningFlag = true
			}

			allowed := allowedInt.(bool)
			issueVals.CommonName = name
			if roleVals.EmailProtectionFlag {
				if !strings.HasPrefix(name, "*") {
					issueVals.CommonName = "user@" + issueVals.CommonName
				}
			}

			issueTestStep.ErrorOk = !allowed

			validity := roleVals.MaxTTL

			if useCSRs {
				templ := &x509.CertificateRequest{
					Subject: pkix.Name{
						CommonName: issueVals.CommonName,
					},
				}
				plan := getRandCsr(roleVals.KeyType, issueTestStep.ErrorOk, templ)
				issueVals.CSR = plan.cert
				roleVals.KeyBits = plan.roleKeyBits
				issueTestStep.ErrorOk = plan.errorOk

				addTests(getCnCheck(issueVals.CommonName, roleVals, plan.privKey, x509.KeyUsage(parsedKeyUsage), extUsage, validity))
			} else {
				addTests(getCnCheck(issueVals.CommonName, roleVals, nil, x509.KeyUsage(parsedKeyUsage), extUsage, validity))
			}
		}
	}

	funcs := []interface{}{
		addCnTests, getCnCheck, getCountryCheck, getLocalityCheck, getNotBeforeCheck,
		getOrganizationCheck, getOuCheck, getPostalCodeCheck, getRandCsr, getStreetAddressCheck,
		getProvinceCheck,
	}
	if len(os.Getenv("VAULT_VERBOSE_PKITESTS")) > 0 {
		t.Logf("funcs=%d", len(funcs))
	}

	// Common Name tests
	{
		// common_name not provided
		issueVals.CommonName = ""
		issueTestStep.ErrorOk = true
		addTests(nil)

		// Nothing is allowed
		addCnTests()

		roleVals.AllowLocalhost = true
		commonNames.Localhost = true
		addCnTests()

		roleVals.AllowedDomains = []string{"foobar.com"}
		addCnTests()

		roleVals.AllowedDomains = []string{"example.com"}
		roleVals.AllowSubdomains = true
		commonNames.SubDomain = true
		commonNames.Wildcard = true
		commonNames.SubSubdomain = true
		commonNames.SubSubdomainWildcard = true
		addCnTests()

		roleVals.AllowedDomains = []string{"foobar.com", "example.com"}
		commonNames.SecondDomain = true
		roleVals.AllowBareDomains = true
		commonNames.BareDomain = true
		addCnTests()

		roleVals.AllowedDomains = []string{"foobar.com", "*example.com"}
		roleVals.AllowGlobDomains = true
		commonNames.GlobDomain = true
		addCnTests()

		roleVals.AllowAnyName = true
		roleVals.EnforceHostnames = true
		commonNames.AnyHost = true
		commonNames.IDN = true
		addCnTests()

		roleVals.EnforceHostnames = false
		addCnTests()

		// Ensure that we end up with acceptable key sizes since they won't be
		// toggled any longer
		keybitSizeRandOff = true
		addCnTests()
	}
	// Country tests
	{
		roleVals.Country = []string{"foo"}
		addTests(getCountryCheck(roleVals))

		roleVals.Country = []string{"foo", "bar"}
		addTests(getCountryCheck(roleVals))
	}
	// OU tests
	{
		roleVals.OU = []string{"foo"}
		addTests(getOuCheck(roleVals))

		roleVals.OU = []string{"bar", "foo"}
		addTests(getOuCheck(roleVals))
	}
	// Organization tests
	{
		roleVals.Organization = []string{"system:masters"}
		addTests(getOrganizationCheck(roleVals))

		roleVals.Organization = []string{"foo", "bar"}
		addTests(getOrganizationCheck(roleVals))
	}
	// Locality tests
	{
		roleVals.Locality = []string{"foo"}
		addTests(getLocalityCheck(roleVals))

		roleVals.Locality = []string{"foo", "bar"}
		addTests(getLocalityCheck(roleVals))
	}
	// Province tests
	{
		roleVals.Province = []string{"foo"}
		addTests(getProvinceCheck(roleVals))

		roleVals.Province = []string{"foo", "bar"}
		addTests(getProvinceCheck(roleVals))
	}
	// StreetAddress tests
	{
		roleVals.StreetAddress = []string{"123 foo street"}
		addTests(getStreetAddressCheck(roleVals))

		roleVals.StreetAddress = []string{"123 foo street", "456 bar avenue"}
		addTests(getStreetAddressCheck(roleVals))
	}
	// PostalCode tests
	{
		roleVals.PostalCode = []string{"f00"}
		addTests(getPostalCodeCheck(roleVals))

		roleVals.PostalCode = []string{"f00", "b4r"}
		addTests(getPostalCodeCheck(roleVals))
	}
	// NotBefore tests
	{
		roleVals.NotBeforeDuration = 10 * time.Second
		addTests(getNotBeforeCheck(roleVals))

		roleVals.NotBeforeDuration = 30 * time.Second
		addTests(getNotBeforeCheck(roleVals))

		roleVals.NotBeforeDuration = 0
	}

	// IP SAN tests
	{
		getIpCheck := func(expectedIp ...net.IP) logicaltest.TestCheckFunc {
			return func(resp *logical.Response) error {
				var certBundle certutil.CertBundle
				err := mapstructure.Decode(resp.Data, &certBundle)
				if err != nil {
					return err
				}
				parsedCertBundle, err := certBundle.ToParsedCertBundle()
				if err != nil {
					return fmt.Errorf("error parsing cert bundle: %s", err)
				}
				cert := parsedCertBundle.Certificate
				var expected []net.IP
				expected = append(expected, expectedIp...)
				if diff := deep.Equal(cert.IPAddresses, expected); len(diff) > 0 {
					return fmt.Errorf("wrong SAN IPs, diff: %v", diff)
				}
				return nil
			}
		}
		addIPSANTests := func(useCSRs, useCSRSANs, allowIPSANs, errorOk bool, ipSANs string, csrIPSANs []net.IP, check logicaltest.TestCheckFunc) {
			if useCSRs {
				csrTemplate := &x509.CertificateRequest{
					Subject: pkix.Name{
						CommonName: issueVals.CommonName,
					},
					IPAddresses: csrIPSANs,
				}
				block, _ := getCsr(roleVals.KeyType, roleVals.KeyBits, csrTemplate)
				issueVals.CSR = strings.TrimSpace(string(pem.EncodeToMemory(block)))
			}
			oldRoleVals, oldIssueVals, oldIssueTestStep := roleVals, issueVals, issueTestStep
			roleVals.UseCSRSANs = useCSRSANs
			roleVals.AllowIPSANs = allowIPSANs
			issueVals.CommonName = "someone@example.com"
			issueVals.IPSANs = ipSANs
			issueTestStep.ErrorOk = errorOk
			addTests(check)
			roleVals, issueVals, issueTestStep = oldRoleVals, oldIssueVals, oldIssueTestStep
		}
		roleVals.AllowAnyName = true
		roleVals.EnforceHostnames = true
		roleVals.AllowLocalhost = true
		roleVals.UseCSRCommonName = true
		commonNames.Localhost = true

		netip1, netip2 := net.IP{127, 0, 0, 1}, net.IP{170, 171, 172, 173}
		textip1, textip3 := "127.0.0.1", "::1"

		// IPSANs not allowed and not provided, should not be an error.
		addIPSANTests(useCSRs, false, false, false, "", nil, getIpCheck())

		// IPSANs not allowed, valid IPSANs provided, should be an error.
		addIPSANTests(useCSRs, false, false, true, textip1+","+textip3, nil, nil)

		// IPSANs allowed, bogus IPSANs provided, should be an error.
		addIPSANTests(useCSRs, false, true, true, "foobar", nil, nil)

		// Given IPSANs as API argument and useCSRSANs false, CSR arg ignored.
		addIPSANTests(useCSRs, false, true, false, textip1,
			[]net.IP{netip2}, getIpCheck(netip1))

		if useCSRs {
			// IPSANs not allowed, valid IPSANs provided via CSR, should be an error.
			addIPSANTests(useCSRs, true, false, true, "", []net.IP{netip1}, nil)

			// Given IPSANs as both API and CSR arguments and useCSRSANs=true, API arg ignored.
			addIPSANTests(useCSRs, true, true, false, textip3,
				[]net.IP{netip1, netip2}, getIpCheck(netip1, netip2))
		}
	}

	{
		getOtherCheck := func(expectedOthers ...otherNameUtf8) logicaltest.TestCheckFunc {
			return func(resp *logical.Response) error {
				var certBundle certutil.CertBundle
				err := mapstructure.Decode(resp.Data, &certBundle)
				if err != nil {
					return err
				}
				parsedCertBundle, err := certBundle.ToParsedCertBundle()
				if err != nil {
					return fmt.Errorf("error parsing cert bundle: %s", err)
				}
				cert := parsedCertBundle.Certificate
				foundOthers, err := getOtherSANsFromX509Extensions(cert.Extensions)
				if err != nil {
					return err
				}
				var expected []otherNameUtf8
				expected = append(expected, expectedOthers...)
				if diff := deep.Equal(foundOthers, expected); len(diff) > 0 {
					return fmt.Errorf("wrong SAN IPs, diff: %v", diff)
				}
				return nil
			}
		}

		addOtherSANTests := func(useCSRs, useCSRSANs bool, allowedOtherSANs []string, errorOk bool, otherSANs []string, csrOtherSANs []otherNameUtf8, check logicaltest.TestCheckFunc) {
			otherSansMap := func(os []otherNameUtf8) map[string][]string {
				ret := make(map[string][]string)
				for _, o := range os {
					ret[o.oid] = append(ret[o.oid], o.value)
				}
				return ret
			}
			if useCSRs {
				csrTemplate := &x509.CertificateRequest{
					Subject: pkix.Name{
						CommonName: issueVals.CommonName,
					},
				}
				if err := handleOtherCSRSANs(csrTemplate, otherSansMap(csrOtherSANs)); err != nil {
					t.Fatal(err)
				}
				block, _ := getCsr(roleVals.KeyType, roleVals.KeyBits, csrTemplate)
				issueVals.CSR = strings.TrimSpace(string(pem.EncodeToMemory(block)))
			}
			oldRoleVals, oldIssueVals, oldIssueTestStep := roleVals, issueVals, issueTestStep
			roleVals.UseCSRSANs = useCSRSANs
			roleVals.AllowedOtherSANs = allowedOtherSANs
			issueVals.CommonName = "someone@example.com"
			issueVals.OtherSANs = strings.Join(otherSANs, ",")
			issueTestStep.ErrorOk = errorOk
			addTests(check)
			roleVals, issueVals, issueTestStep = oldRoleVals, oldIssueVals, oldIssueTestStep
		}
		roleVals.AllowAnyName = true
		roleVals.EnforceHostnames = true
		roleVals.AllowLocalhost = true
		roleVals.UseCSRCommonName = true
		commonNames.Localhost = true

		newOtherNameUtf8 := func(s string) (ret otherNameUtf8) {
			pieces := strings.Split(s, ";")
			if len(pieces) == 2 {
				piecesRest := strings.Split(pieces[1], ":")
				if len(piecesRest) == 2 {
					switch strings.ToUpper(piecesRest[0]) {
					case "UTF-8", "UTF8":
						return otherNameUtf8{oid: pieces[0], value: piecesRest[1]}
					}
				}
			}
			t.Fatalf("error parsing otherName: %q", s)
			return
		}
		oid1 := "1.3.6.1.4.1.311.20.2.3"
		oth1str := oid1 + ";utf8:devops@nope.com"
		oth1 := newOtherNameUtf8(oth1str)
		oth2 := otherNameUtf8{oid1, "me@example.com"}
		// allowNone, allowAll := []string{}, []string{oid1 + ";UTF-8:*"}
		allowNone, allowAll := []string{}, []string{"*"}

		// OtherSANs not allowed and not provided, should not be an error.
		addOtherSANTests(useCSRs, false, allowNone, false, nil, nil, getOtherCheck())

		// OtherSANs not allowed, valid OtherSANs provided, should be an error.
		addOtherSANTests(useCSRs, false, allowNone, true, []string{oth1str}, nil, nil)

		// OtherSANs allowed, bogus OtherSANs provided, should be an error.
		addOtherSANTests(useCSRs, false, allowAll, true, []string{"foobar"}, nil, nil)

		// Given OtherSANs as API argument and useCSRSANs false, CSR arg ignored.
		addOtherSANTests(useCSRs, false, allowAll, false, []string{oth1str},
			[]otherNameUtf8{oth2}, getOtherCheck(oth1))

		if useCSRs {
			// OtherSANs not allowed, valid OtherSANs provided via CSR, should be an error.
			addOtherSANTests(useCSRs, true, allowNone, true, nil, []otherNameUtf8{oth1}, nil)

			// Given OtherSANs as both API and CSR arguments and useCSRSANs=true, API arg ignored.
			addOtherSANTests(useCSRs, false, allowAll, false, []string{oth2.String()},
				[]otherNameUtf8{oth1}, getOtherCheck(oth2))
		}
	}

	// Lease tests
	{
		roleTestStep.ErrorOk = true
		roleVals.Lease = ""
		roleVals.MaxTTL = 0
		addTests(nil)

		roleVals.Lease = "12h"
		roleVals.MaxTTL = 6 * time.Hour
		addTests(nil)

		roleTestStep.ErrorOk = false
		roleVals.TTL = 0
		roleVals.MaxTTL = 12 * time.Hour
	}

	// Listing test
	ret = append(ret, logicaltest.TestStep{
		Operation: logical.ListOperation,
		Path:      "roles/",
		Check: func(resp *logical.Response) error {
			if resp.Data == nil {
				return fmt.Errorf("nil data")
			}

			keysRaw, ok := resp.Data["keys"]
			if !ok {
				return fmt.Errorf("no keys found")
			}

			keys, ok := keysRaw.([]string)
			if !ok {
				return fmt.Errorf("could not convert keys to a string list")
			}

			if len(keys) != 1 {
				return fmt.Errorf("unexpected keys length of %d", len(keys))
			}

			if keys[0] != "test" {
				return fmt.Errorf("unexpected key value of %s", keys[0])
			}

			return nil
		},
	})

	return ret
}

func TestRolesAltIssuer(t *testing.T) {
	t.Parallel()
	b, s := CreateBackendWithStorage(t)

	// Create two issuers.
	resp, err := CBWrite(b, s, "root/generate/internal", map[string]interface{}{
		"common_name": "root a - example.com",
		"issuer_name": "root-a",
		"key_type":    "ec",
	})
	require.NoError(t, err)
	require.NotNil(t, resp)
	rootAPem := resp.Data["certificate"].(string)
	rootACert := parseCert(t, rootAPem)

	resp, err = CBWrite(b, s, "root/generate/internal", map[string]interface{}{
		"common_name": "root b - example.com",
		"issuer_name": "root-b",
		"key_type":    "ec",
	})
	require.NoError(t, err)
	require.NotNil(t, resp)
	rootBPem := resp.Data["certificate"].(string)
	rootBCert := parseCert(t, rootBPem)

	// Create three roles: one with no assignment, one with explicit root-a,
	// one with explicit root-b.
	_, err = CBWrite(b, s, "roles/use-default", map[string]interface{}{
		"allow_any_name":    true,
		"enforce_hostnames": false,
		"key_type":          "ec",
	})
	require.NoError(t, err)

	_, err = CBWrite(b, s, "roles/use-root-a", map[string]interface{}{
		"allow_any_name":    true,
		"enforce_hostnames": false,
		"key_type":          "ec",
		"issuer_ref":        "root-a",
	})
	require.NoError(t, err)

	_, err = CBWrite(b, s, "roles/use-root-b", map[string]interface{}{
		"allow_any_name":    true,
		"enforce_hostnames": false,
		"issuer_ref":        "root-b",
	})
	require.NoError(t, err)

	// Now issue certs against these roles.
	resp, err = CBWrite(b, s, "issue/use-default", map[string]interface{}{
		"common_name": "testing",
		"ttl":         "5s",
	})
	require.NoError(t, err)
	leafPem := resp.Data["certificate"].(string)
	leafCert := parseCert(t, leafPem)
	err = leafCert.CheckSignatureFrom(rootACert)
	require.NoError(t, err, "should be signed by root-a but wasn't")

	resp, err = CBWrite(b, s, "issue/use-root-a", map[string]interface{}{
		"common_name": "testing",
		"ttl":         "5s",
	})
	require.NoError(t, err)
	leafPem = resp.Data["certificate"].(string)
	leafCert = parseCert(t, leafPem)
	err = leafCert.CheckSignatureFrom(rootACert)
	require.NoError(t, err, "should be signed by root-a but wasn't")

	resp, err = CBWrite(b, s, "issue/use-root-b", map[string]interface{}{
		"common_name": "testing",
		"ttl":         "5s",
	})
	require.NoError(t, err)
	leafPem = resp.Data["certificate"].(string)
	leafCert = parseCert(t, leafPem)
	err = leafCert.CheckSignatureFrom(rootBCert)
	require.NoError(t, err, "should be signed by root-b but wasn't")

	// Update the default issuer to be root B and make sure that the
	// use-default role updates.
	_, err = CBWrite(b, s, "config/issuers", map[string]interface{}{
		"default": "root-b",
	})
	require.NoError(t, err)

	resp, err = CBWrite(b, s, "issue/use-default", map[string]interface{}{
		"common_name": "testing",
		"ttl":         "5s",
	})
	require.NoError(t, err)
	leafPem = resp.Data["certificate"].(string)
	leafCert = parseCert(t, leafPem)
	err = leafCert.CheckSignatureFrom(rootBCert)
	require.NoError(t, err, "should be signed by root-b but wasn't")
}

func TestBackend_PathFetchValidRaw(t *testing.T) {
	t.Parallel()
	b, storage := CreateBackendWithStorage(t)

	resp, err := b.HandleRequest(context.Background(), &logical.Request{
		Operation: logical.UpdateOperation,
		Path:      "root/generate/internal",
		Storage:   storage,
		Data: map[string]interface{}{
			"common_name": "test.com",
			"ttl":         "6h",
		},
		MountPoint: "pki/",
	})
	require.NoError(t, err)
	if resp != nil && resp.IsError() {
		t.Fatalf("failed to generate root, %#v", resp)
	}
	rootCaAsPem := resp.Data["certificate"].(string)

	// Chain should contain the root.
	resp, err = b.HandleRequest(context.Background(), &logical.Request{
		Operation:  logical.ReadOperation,
		Path:       "ca_chain",
		Storage:    storage,
		Data:       map[string]interface{}{},
		MountPoint: "pki/",
	})
	require.NoError(t, err)
	if resp != nil && resp.IsError() {
		t.Fatalf("failed read ca_chain, %#v", resp)
	}
	if strings.Count(string(resp.Data[logical.HTTPRawBody].([]byte)), rootCaAsPem) != 1 {
		t.Fatalf("expected raw chain to contain the root cert")
	}

	// The ca/pem should return us the actual CA...
	resp, err = b.HandleRequest(context.Background(), &logical.Request{
		Operation:  logical.ReadOperation,
		Path:       "ca/pem",
		Storage:    storage,
		Data:       map[string]interface{}{},
		MountPoint: "pki/",
	})
	require.NoError(t, err)
	if resp != nil && resp.IsError() {
		t.Fatalf("failed read ca/pem, %#v", resp)
	}
	// check the raw cert matches the response body
	if !bytes.Equal(resp.Data[logical.HTTPRawBody].([]byte), []byte(rootCaAsPem)) {
		t.Fatalf("failed to get raw cert")
	}

	_, err = b.HandleRequest(context.Background(), &logical.Request{
		Operation: logical.UpdateOperation,
		Path:      "roles/example",
		Storage:   storage,
		Data: map[string]interface{}{
			"allowed_domains":  "example.com",
			"allow_subdomains": "true",
			"max_ttl":          "1h",
			"no_store":         "false",
		},
		MountPoint: "pki/",
	})
	require.NoError(t, err, "error setting up pki role: %v", err)

	// Now issue a short-lived certificate from our pki-external.
	resp, err = b.HandleRequest(context.Background(), &logical.Request{
		Operation: logical.UpdateOperation,
		Path:      "issue/example",
		Storage:   storage,
		Data: map[string]interface{}{
			"common_name": "test.example.com",
			"ttl":         "5m",
		},
		MountPoint: "pki/",
	})
	require.NoError(t, err, "error issuing certificate: %v", err)
	require.NotNil(t, resp, "got nil response from issuing request")

	issueCrtAsPem := resp.Data["certificate"].(string)
	issuedCrt := parseCert(t, issueCrtAsPem)
	expectedSerial := serialFromCert(issuedCrt)
	expectedCert := []byte(issueCrtAsPem)

	// get der cert
	resp, err = b.HandleRequest(context.Background(), &logical.Request{
		Operation: logical.ReadOperation,
		Path:      fmt.Sprintf("cert/%s/raw", expectedSerial),
		Storage:   storage,
	})
	if resp != nil && resp.IsError() {
		t.Fatalf("failed to get raw cert, %#v", resp)
	}
	if err != nil {
		t.Fatal(err)
	}

	// check the raw cert matches the response body
	rawBody := resp.Data[logical.HTTPRawBody].([]byte)
	bodyAsPem := []byte(strings.TrimSpace(string(pem.EncodeToMemory(&pem.Block{Type: "CERTIFICATE", Bytes: rawBody}))))
	if !bytes.Equal(bodyAsPem, expectedCert) {
		t.Fatalf("failed to get raw cert for serial number: %s", expectedSerial)
	}
	if resp.Data[logical.HTTPContentType] != "application/pkix-cert" {
		t.Fatalf("failed to get raw cert content-type")
	}

	// get pem
	resp, err = b.HandleRequest(context.Background(), &logical.Request{
		Operation: logical.ReadOperation,
		Path:      fmt.Sprintf("cert/%s/raw/pem", expectedSerial),
		Storage:   storage,
	})
	if resp != nil && resp.IsError() {
		t.Fatalf("failed to get raw, %#v", resp)
	}
	if err != nil {
		t.Fatal(err)
	}

	// check the pem cert matches the response body
	if !bytes.Equal(resp.Data[logical.HTTPRawBody].([]byte), expectedCert) {
		t.Fatalf("failed to get pem cert")
	}
	if resp.Data[logical.HTTPContentType] != "application/pem-certificate-chain" {
		t.Fatalf("failed to get raw cert content-type")
	}
}

func TestBackend_PathFetchCertList(t *testing.T) {
	t.Parallel()
	// create the backend
	b, storage := CreateBackendWithStorage(t)

	// generate root
	rootData := map[string]interface{}{
		"common_name": "test.com",
		"ttl":         "6h",
	}

	resp, err := b.HandleRequest(context.Background(), &logical.Request{
		Operation:  logical.UpdateOperation,
		Path:       "root/generate/internal",
		Storage:    storage,
		Data:       rootData,
		MountPoint: "pki/",
	})
	if resp != nil && resp.IsError() {
		t.Fatalf("failed to generate root, %#v", resp)
	}
	if err != nil {
		t.Fatal(err)
	}

	// config urls
	urlsData := map[string]interface{}{
		"issuing_certificates":    "http://127.0.0.1:8200/v1/pki/ca",
		"crl_distribution_points": "http://127.0.0.1:8200/v1/pki/crl",
	}

	resp, err = b.HandleRequest(context.Background(), &logical.Request{
		Operation:  logical.UpdateOperation,
		Path:       "config/urls",
		Storage:    storage,
		Data:       urlsData,
		MountPoint: "pki/",
	})
	if resp != nil && resp.IsError() {
		t.Fatalf("failed to config urls, %#v", resp)
	}
	if err != nil {
		t.Fatal(err)
	}

	// create a role entry
	roleData := map[string]interface{}{
		"allowed_domains":  "test.com",
		"allow_subdomains": "true",
		"max_ttl":          "4h",
	}

	resp, err = b.HandleRequest(context.Background(), &logical.Request{
		Operation:  logical.UpdateOperation,
		Path:       "roles/test-example",
		Storage:    storage,
		Data:       roleData,
		MountPoint: "pki/",
	})
	if resp != nil && resp.IsError() {
		t.Fatalf("failed to create a role, %#v", resp)
	}
	if err != nil {
		t.Fatal(err)
	}

	// issue some certs
	i := 1
	for i < 10 {
		certData := map[string]interface{}{
			"common_name": "example.test.com",
		}
		resp, err = b.HandleRequest(context.Background(), &logical.Request{
			Operation:  logical.UpdateOperation,
			Path:       "issue/test-example",
			Storage:    storage,
			Data:       certData,
			MountPoint: "pki/",
		})
		if resp != nil && resp.IsError() {
			t.Fatalf("failed to issue a cert, %#v", resp)
		}
		if err != nil {
			t.Fatal(err)
		}

		i = i + 1
	}

	// list certs
	resp, err = b.HandleRequest(context.Background(), &logical.Request{
		Operation:  logical.ListOperation,
		Path:       "certs",
		Storage:    storage,
		MountPoint: "pki/",
	})
	if resp != nil && resp.IsError() {
		t.Fatalf("failed to list certs, %#v", resp)
	}
	if err != nil {
		t.Fatal(err)
	}
	// check that the root and 9 additional certs are all listed
	if len(resp.Data["keys"].([]string)) != 10 {
		t.Fatalf("failed to list all 10 certs")
	}

	// list certs/
	resp, err = b.HandleRequest(context.Background(), &logical.Request{
		Operation:  logical.ListOperation,
		Path:       "certs/",
		Storage:    storage,
		MountPoint: "pki/",
	})
	if resp != nil && resp.IsError() {
		t.Fatalf("failed to list certs, %#v", resp)
	}
	if err != nil {
		t.Fatal(err)
	}
	// check that the root and 9 additional certs are all listed
	if len(resp.Data["keys"].([]string)) != 10 {
		t.Fatalf("failed to list all 10 certs")
	}
}

func TestBackend_SignVerbatim(t *testing.T) {
	t.Parallel()
	testCases := []struct {
		testName string
		keyType  string
	}{
		{testName: "RSA", keyType: "rsa"},
		{testName: "ED25519", keyType: "ed25519"},
		{testName: "EC", keyType: "ec"},
		{testName: "Any", keyType: "any"},
	}
	for _, tc := range testCases {
		tc := tc
		t.Run(tc.testName, func(t *testing.T) {
			runTestSignVerbatim(t, tc.keyType)
		})
	}
}

func runTestSignVerbatim(t *testing.T, keyType string) {
	// create the backend
	b, storage := CreateBackendWithStorage(t)

	// generate root
	rootData := map[string]interface{}{
		"common_name": "test.com",
		"not_after":   "9999-12-31T23:59:59Z",
	}

	resp, err := b.HandleRequest(context.Background(), &logical.Request{
		Operation:  logical.UpdateOperation,
		Path:       "root/generate/internal",
		Storage:    storage,
		Data:       rootData,
		MountPoint: "pki/",
	})
	if resp != nil && resp.IsError() {
		t.Fatalf("failed to generate root, %#v", *resp)
	}
	if err != nil {
		t.Fatal(err)
	}

	// create a CSR and key
	key, err := rsa.GenerateKey(rand.Reader, 2048)
	if err != nil {
		t.Fatal(err)
	}
	csrReq := &x509.CertificateRequest{
		Subject: pkix.Name{
			CommonName: "foo.bar.com",
		},
		// Check that otherName extensions are not duplicated (see hashicorp/vault#16700).
		// If these extensions are duplicated, sign-verbatim will fail when parsing the signed certificate on Go 1.19+ (see golang/go#50988).
		// On older versions of Go this test will fail due to an explicit check for duplicate otherNames later in this test.
		ExtraExtensions: []pkix.Extension{
			{
				Id:       oidExtensionSubjectAltName,
				Critical: false,
				Value:    []byte{0x30, 0x26, 0xA0, 0x24, 0x06, 0x0A, 0x2B, 0x06, 0x01, 0x04, 0x01, 0x82, 0x37, 0x14, 0x02, 0x03, 0xA0, 0x16, 0x0C, 0x14, 0x75, 0x73, 0x65, 0x72, 0x6E, 0x61, 0x6D, 0x65, 0x40, 0x65, 0x78, 0x61, 0x6D, 0x70, 0x6C, 0x65, 0x2E, 0x63, 0x6F, 0x6D},
			},
		},
	}
	csr, err := x509.CreateCertificateRequest(rand.Reader, csrReq, key)
	if err != nil {
		t.Fatal(err)
	}
	if len(csr) == 0 {
		t.Fatal("generated csr is empty")
	}
	pemCSR := strings.TrimSpace(string(pem.EncodeToMemory(&pem.Block{
		Type:  "CERTIFICATE REQUEST",
		Bytes: csr,
	})))
	if len(pemCSR) == 0 {
		t.Fatal("pem csr is empty")
	}

	signVerbatimData := map[string]interface{}{
		"csr": pemCSR,
	}
	if keyType == "rsa" {
		signVerbatimData["signature_bits"] = 512
	}
	resp, err = b.HandleRequest(context.Background(), &logical.Request{
		Operation:  logical.UpdateOperation,
		Path:       "sign-verbatim",
		Storage:    storage,
		Data:       signVerbatimData,
		MountPoint: "pki/",
	})
	if resp != nil && resp.IsError() {
		t.Fatalf("failed to sign-verbatim basic CSR: %#v", *resp)
	}
	if err != nil {
		t.Fatal(err)
	}
	if resp.Secret != nil {
		t.Fatal("secret is not nil")
	}

	// create a role entry; we use this to check that sign-verbatim when used with a role is still honoring TTLs
	roleData := map[string]interface{}{
		"ttl":                 "4h",
		"max_ttl":             "8h",
		"key_type":            keyType,
		"not_before_duration": "2h",
	}
	resp, err = b.HandleRequest(context.Background(), &logical.Request{
		Operation:  logical.UpdateOperation,
		Path:       "roles/test",
		Storage:    storage,
		Data:       roleData,
		MountPoint: "pki/",
	})
	if resp != nil && resp.IsError() {
		t.Fatalf("failed to create a role, %#v", *resp)
	}
	if err != nil {
		t.Fatal(err)
	}
	resp, err = b.HandleRequest(context.Background(), &logical.Request{
		Operation: logical.UpdateOperation,
		Path:      "sign-verbatim/test",
		Storage:   storage,
		Data: map[string]interface{}{
			"csr": pemCSR,
			"ttl": "5h",
		},
		MountPoint: "pki/",
	})
	if resp != nil && resp.IsError() {
		t.Fatalf("failed to sign-verbatim ttl'd CSR: %#v", *resp)
	}
	if err != nil {
		t.Fatal(err)
	}
	if resp.Secret != nil {
		t.Fatal("got a lease when we should not have")
	}
	resp, err = b.HandleRequest(context.Background(), &logical.Request{
		Operation: logical.UpdateOperation,
		Path:      "sign-verbatim/test",
		Storage:   storage,
		Data: map[string]interface{}{
			"csr": pemCSR,
			"ttl": "12h",
		},
		MountPoint: "pki/",
	})
	if err != nil {
		t.Fatal(err)
	}
	if resp != nil && resp.IsError() {
		t.Fatalf(resp.Error().Error())
	}
	if resp.Data == nil || resp.Data["certificate"] == nil {
		t.Fatal("did not get expected data")
	}
	certString := resp.Data["certificate"].(string)
	block, _ := pem.Decode([]byte(certString))
	if block == nil {
		t.Fatal("nil pem block")
	}
	certs, err := x509.ParseCertificates(block.Bytes)
	if err != nil {
		t.Fatal(err)
	}
	if len(certs) != 1 {
		t.Fatalf("expected a single cert, got %d", len(certs))
	}
	cert := certs[0]
	if math.Abs(float64(time.Now().Add(12*time.Hour).Unix()-cert.NotAfter.Unix())) < 10 {
		t.Fatalf("sign-verbatim did not properly cap validity period (notAfter) on signed CSR: was %v vs requested %v but should've been %v", cert.NotAfter, time.Now().Add(12*time.Hour), time.Now().Add(8*time.Hour))
	}
	if math.Abs(float64(time.Now().Add(-2*time.Hour).Unix()-cert.NotBefore.Unix())) > 10 {
		t.Fatalf("sign-verbatim did not properly cap validity period (notBefore) on signed CSR: was %v vs expected %v", cert.NotBefore, time.Now().Add(-2*time.Hour))
	}

	// Now check signing a certificate using the not_after input using the Y10K value
	resp, err = b.HandleRequest(context.Background(), &logical.Request{
		Operation: logical.UpdateOperation,
		Path:      "sign-verbatim/test",
		Storage:   storage,
		Data: map[string]interface{}{
			"csr":       pemCSR,
			"not_after": "9999-12-31T23:59:59Z",
		},
		MountPoint: "pki/",
	})
	if err != nil {
		t.Fatal(err)
	}
	if resp != nil && resp.IsError() {
		t.Fatalf(resp.Error().Error())
	}
	if resp.Data == nil || resp.Data["certificate"] == nil {
		t.Fatal("did not get expected data")
	}
	certString = resp.Data["certificate"].(string)
	block, _ = pem.Decode([]byte(certString))
	if block == nil {
		t.Fatal("nil pem block")
	}
	certs, err = x509.ParseCertificates(block.Bytes)
	if err != nil {
		t.Fatal(err)
	}
	if len(certs) != 1 {
		t.Fatalf("expected a single cert, got %d", len(certs))
	}
	cert = certs[0]

	// Fallback check for duplicate otherName, necessary on Go versions before 1.19.
	// We assume that there is only one SAN in the original CSR and that it is an otherName.
	san_count := 0
	for _, ext := range cert.Extensions {
		if ext.Id.Equal(oidExtensionSubjectAltName) {
			san_count += 1
		}
	}
	if san_count != 1 {
		t.Fatalf("expected one SAN extension, got %d", san_count)
	}

	notAfter := cert.NotAfter.Format(time.RFC3339)
	if notAfter != "9999-12-31T23:59:59Z" {
		t.Fatal(fmt.Errorf("not after from certificate is not matching with input parameter"))
	}

	// now check that if we set generate-lease it takes it from the role and the TTLs match
	roleData = map[string]interface{}{
		"ttl":            "4h",
		"max_ttl":        "8h",
		"generate_lease": true,
		"key_type":       keyType,
	}
	resp, err = b.HandleRequest(context.Background(), &logical.Request{
		Operation:  logical.UpdateOperation,
		Path:       "roles/test",
		Storage:    storage,
		Data:       roleData,
		MountPoint: "pki/",
	})
	if resp != nil && resp.IsError() {
		t.Fatalf("failed to create a role, %#v", *resp)
	}
	if err != nil {
		t.Fatal(err)
	}
	resp, err = b.HandleRequest(context.Background(), &logical.Request{
		Operation: logical.UpdateOperation,
		Path:      "sign-verbatim/test",
		Storage:   storage,
		Data: map[string]interface{}{
			"csr": pemCSR,
			"ttl": "5h",
		},
		MountPoint: "pki/",
	})
	if resp != nil && resp.IsError() {
		t.Fatalf("failed to sign-verbatim role-leased CSR: %#v", *resp)
	}
	if err != nil {
		t.Fatal(err)
	}
	if resp.Secret == nil {
		t.Fatalf("secret is nil, response is %#v", *resp)
	}
	if math.Abs(float64(resp.Secret.TTL-(5*time.Hour))) > float64(5*time.Hour) {
		t.Fatalf("ttl not default; wanted %v, got %v", b.System().DefaultLeaseTTL(), resp.Secret.TTL)
	}
}

func TestBackend_Root_Idempotency(t *testing.T) {
	t.Parallel()
	b, s := CreateBackendWithStorage(t)

	// This is a change within 1.11, we are no longer idempotent across generate/internal calls.
	resp, err := CBWrite(b, s, "root/generate/internal", map[string]interface{}{
		"common_name": "myvault.com",
	})
	require.NoError(t, err)
	require.NotNil(t, resp, "expected ca info")
	keyId1 := resp.Data["key_id"]
	issuerId1 := resp.Data["issuer_id"]

	resp, err = CBRead(b, s, "cert/ca_chain")
	require.NoError(t, err, "error reading ca_chain: %v", err)

	r1Data := resp.Data

	// Calling generate/internal should generate a new CA as well.
	resp, err = CBWrite(b, s, "root/generate/internal", map[string]interface{}{
		"common_name": "myvault.com",
	})
	require.NoError(t, err)
	require.NotNil(t, resp, "expected ca info")
	keyId2 := resp.Data["key_id"]
	issuerId2 := resp.Data["issuer_id"]

	// Make sure that we actually generated different issuer and key values
	require.NotEqual(t, keyId1, keyId2)
	require.NotEqual(t, issuerId1, issuerId2)

	// Now because the issued CA's have no links, the call to ca_chain should return the same data (ca chain from default)
	resp, err = CBRead(b, s, "cert/ca_chain")
	require.NoError(t, err, "error reading ca_chain: %v", err)

	r2Data := resp.Data
	if !reflect.DeepEqual(r1Data, r2Data) {
		t.Fatal("got different ca certs")
	}

	// Now let's validate that the import bundle is idempotent.
	pemBundleRootCA := rootCACertPEM + "\n" + rootCAKeyPEM
	resp, err = CBWrite(b, s, "config/ca", map[string]interface{}{
		"pem_bundle": pemBundleRootCA,
	})
	require.NoError(t, err)
	require.NotNil(t, resp, "expected ca info")
	firstImportedKeys := resp.Data["imported_keys"].([]string)
	firstImportedIssuers := resp.Data["imported_issuers"].([]string)

	require.NotContains(t, firstImportedKeys, keyId1)
	require.NotContains(t, firstImportedKeys, keyId2)
	require.NotContains(t, firstImportedIssuers, issuerId1)
	require.NotContains(t, firstImportedIssuers, issuerId2)

	// Performing this again should result in no key/issuer ids being imported/generated.
	resp, err = CBWrite(b, s, "config/ca", map[string]interface{}{
		"pem_bundle": pemBundleRootCA,
	})
	require.NoError(t, err)
	require.NotNil(t, resp, "expected ca info")
	secondImportedKeys := resp.Data["imported_keys"]
	secondImportedIssuers := resp.Data["imported_issuers"]

	require.Nil(t, secondImportedKeys)
	require.Nil(t, secondImportedIssuers)

	resp, err = CBDelete(b, s, "root")
	require.NoError(t, err)
	require.NotNil(t, resp)
	require.Equal(t, 1, len(resp.Warnings))

	// Make sure we can delete twice...
	resp, err = CBDelete(b, s, "root")
	require.NoError(t, err)
	require.NotNil(t, resp)
	require.Equal(t, 1, len(resp.Warnings))

	_, err = CBRead(b, s, "cert/ca_chain")
	require.Error(t, err, "expected an error fetching deleted ca_chain")

	// We should be able to import the same ca bundle as before and get a different key/issuer ids
	resp, err = CBWrite(b, s, "config/ca", map[string]interface{}{
		"pem_bundle": pemBundleRootCA,
	})
	require.NoError(t, err)
	require.NotNil(t, resp, "expected ca info")
	postDeleteImportedKeys := resp.Data["imported_keys"]
	postDeleteImportedIssuers := resp.Data["imported_issuers"]

	// Make sure that we actually generated different issuer and key values, then the previous import
	require.NotNil(t, postDeleteImportedKeys)
	require.NotNil(t, postDeleteImportedIssuers)
	require.NotEqual(t, postDeleteImportedKeys, firstImportedKeys)
	require.NotEqual(t, postDeleteImportedIssuers, firstImportedIssuers)

	resp, err = CBRead(b, s, "cert/ca_chain")
	require.NoError(t, err)

	caChainPostDelete := resp.Data
	if reflect.DeepEqual(r1Data, caChainPostDelete) {
		t.Fatal("ca certs from ca_chain were the same post delete, should have changed.")
	}
}

func TestBackend_SignIntermediate_AllowedPastCA(t *testing.T) {
	t.Parallel()
	b_root, s_root := CreateBackendWithStorage(t)
	b_int, s_int := CreateBackendWithStorage(t)
	var err error

	// Direct issuing from root
	_, err = CBWrite(b_root, s_root, "root/generate/internal", map[string]interface{}{
		"ttl":         "40h",
		"common_name": "myvault.com",
	})
	if err != nil {
		t.Fatal(err)
	}

	_, err = CBWrite(b_root, s_root, "roles/test", map[string]interface{}{
		"allow_bare_domains": true,
		"allow_subdomains":   true,
	})
	if err != nil {
		t.Fatal(err)
	}

	resp, err := CBWrite(b_int, s_int, "intermediate/generate/internal", map[string]interface{}{
		"common_name": "myint.com",
	})
	if err != nil {
		t.Fatal(err)
	}

	csr := resp.Data["csr"]

	_, err = CBWrite(b_root, s_root, "sign/test", map[string]interface{}{
		"common_name": "myint.com",
		"csr":         csr,
		"ttl":         "60h",
	})
	if err == nil {
		t.Fatal("expected error")
	}

	_, err = CBWrite(b_root, s_root, "sign-verbatim/test", map[string]interface{}{
		"common_name": "myint.com",
		"other_sans":  "1.3.6.1.4.1.311.20.2.3;utf8:caadmin@example.com",
		"csr":         csr,
		"ttl":         "60h",
	})
	if err == nil {
		t.Fatal("expected error")
	}

	resp, err = CBWrite(b_root, s_root, "root/sign-intermediate", map[string]interface{}{
		"common_name": "myint.com",
		"other_sans":  "1.3.6.1.4.1.311.20.2.3;utf8:caadmin@example.com",
		"csr":         csr,
		"ttl":         "60h",
	})
	if err != nil {
		t.Fatalf("got error: %v", err)
	}
	if resp == nil {
		t.Fatal("got nil response")
	}
	if len(resp.Warnings) == 0 {
		t.Fatalf("expected warnings, got %#v", *resp)
	}
}

func TestBackend_ConsulSignLeafWithLegacyRole(t *testing.T) {
	t.Parallel()
	// create the backend
	b, s := CreateBackendWithStorage(t)

	// generate root
	data, err := CBWrite(b, s, "root/generate/internal", map[string]interface{}{
		"ttl":         "40h",
		"common_name": "myvault.com",
	})
	require.NoError(t, err, "failed generating internal root cert")
	rootCaPem := data.Data["certificate"].(string)

	// Create a signing role like Consul did with the default args prior to Vault 1.10
	_, err = CBWrite(b, s, "roles/test", map[string]interface{}{
		"allow_any_name":         true,
		"allowed_serial_numbers": []string{"MySerialNumber"},
		"key_type":               "any",
		"key_bits":               "2048",
		"signature_bits":         "256",
	})
	require.NoError(t, err, "failed creating legacy role")

	_, csrPem := generateTestCsr(t, certutil.ECPrivateKey, 256)
	data, err = CBWrite(b, s, "sign/test", map[string]interface{}{
		"csr": csrPem,
	})
	require.NoError(t, err, "failed signing csr")
	certAsPem := data.Data["certificate"].(string)

	signedCert := parseCert(t, certAsPem)
	rootCert := parseCert(t, rootCaPem)
	requireSignedBy(t, signedCert, rootCert)
}

func TestBackend_SignSelfIssued(t *testing.T) {
	t.Parallel()
	// create the backend
	b, storage := CreateBackendWithStorage(t)

	// generate root
	rootData := map[string]interface{}{
		"common_name": "test.com",
		"ttl":         "172800",
	}

	resp, err := b.HandleRequest(context.Background(), &logical.Request{
		Operation:  logical.UpdateOperation,
		Path:       "root/generate/internal",
		Storage:    storage,
		Data:       rootData,
		MountPoint: "pki/",
	})
	if resp != nil && resp.IsError() {
		t.Fatalf("failed to generate root, %#v", *resp)
	}
	if err != nil {
		t.Fatal(err)
	}

	key, err := rsa.GenerateKey(rand.Reader, 2048)
	if err != nil {
		t.Fatal(err)
	}

	template := &x509.Certificate{
		Subject: pkix.Name{
			CommonName: "foo.bar.com",
		},
		SerialNumber:          big.NewInt(1234),
		IsCA:                  false,
		BasicConstraintsValid: true,
	}

	ss, _ := getSelfSigned(t, template, template, key)
	resp, err = b.HandleRequest(context.Background(), &logical.Request{
		Operation: logical.UpdateOperation,
		Path:      "root/sign-self-issued",
		Storage:   storage,
		Data: map[string]interface{}{
			"certificate": ss,
		},
		MountPoint: "pki/",
	})
	if err != nil {
		t.Fatal(err)
	}
	if resp == nil {
		t.Fatal("got nil response")
	}
	if !resp.IsError() {
		t.Fatalf("expected error due to non-CA; got: %#v", *resp)
	}

	// Set CA to true, but leave issuer alone
	template.IsCA = true

	issuer := &x509.Certificate{
		Subject: pkix.Name{
			CommonName: "bar.foo.com",
		},
		SerialNumber:          big.NewInt(2345),
		IsCA:                  true,
		BasicConstraintsValid: true,
	}
	ss, ssCert := getSelfSigned(t, template, issuer, key)
	resp, err = b.HandleRequest(context.Background(), &logical.Request{
		Operation: logical.UpdateOperation,
		Path:      "root/sign-self-issued",
		Storage:   storage,
		Data: map[string]interface{}{
			"certificate": ss,
		},
		MountPoint: "pki/",
	})
	if err != nil {
		t.Fatal(err)
	}
	if resp == nil {
		t.Fatal("got nil response")
	}
	if !resp.IsError() {
		t.Fatalf("expected error due to different issuer; cert info is\nIssuer\n%#v\nSubject\n%#v\n", ssCert.Issuer, ssCert.Subject)
	}

	ss, _ = getSelfSigned(t, template, template, key)
	resp, err = b.HandleRequest(context.Background(), &logical.Request{
		Operation: logical.UpdateOperation,
		Path:      "root/sign-self-issued",
		Storage:   storage,
		Data: map[string]interface{}{
			"certificate": ss,
		},
		MountPoint: "pki/",
	})
	if err != nil {
		t.Fatal(err)
	}
	if resp == nil {
		t.Fatal("got nil response")
	}
	if resp.IsError() {
		t.Fatalf("error in response: %s", resp.Error().Error())
	}

	newCertString := resp.Data["certificate"].(string)
	block, _ := pem.Decode([]byte(newCertString))
	newCert, err := x509.ParseCertificate(block.Bytes)
	if err != nil {
		t.Fatal(err)
	}

	sc := b.makeStorageContext(context.Background(), storage)
	signingBundle, err := sc.fetchCAInfo(defaultRef, ReadOnlyUsage)
	if err != nil {
		t.Fatal(err)
	}
	if reflect.DeepEqual(newCert.Subject, newCert.Issuer) {
		t.Fatal("expected different subject/issuer")
	}
	if !reflect.DeepEqual(newCert.Issuer, signingBundle.Certificate.Subject) {
		t.Fatalf("expected matching issuer/CA subject\n\nIssuer:\n%#v\nSubject:\n%#v\n", newCert.Issuer, signingBundle.Certificate.Subject)
	}
	if bytes.Equal(newCert.AuthorityKeyId, newCert.SubjectKeyId) {
		t.Fatal("expected different authority/subject")
	}
	if !bytes.Equal(newCert.AuthorityKeyId, signingBundle.Certificate.SubjectKeyId) {
		t.Fatal("expected authority on new cert to be same as signing subject")
	}
	if newCert.Subject.CommonName != "foo.bar.com" {
		t.Fatalf("unexpected common name on new cert: %s", newCert.Subject.CommonName)
	}
}

// TestBackend_SignSelfIssued_DifferentTypes tests the functionality of the
// require_matching_certificate_algorithms flag.
func TestBackend_SignSelfIssued_DifferentTypes(t *testing.T) {
	t.Parallel()
	// create the backend
	b, storage := CreateBackendWithStorage(t)

	// generate root
	rootData := map[string]interface{}{
		"common_name": "test.com",
		"ttl":         "172800",
		"key_type":    "ec",
		"key_bits":    "521",
	}

	resp, err := b.HandleRequest(context.Background(), &logical.Request{
		Operation:  logical.UpdateOperation,
		Path:       "root/generate/internal",
		Storage:    storage,
		Data:       rootData,
		MountPoint: "pki/",
	})
	if resp != nil && resp.IsError() {
		t.Fatalf("failed to generate root, %#v", *resp)
	}
	if err != nil {
		t.Fatal(err)
	}

	key, err := rsa.GenerateKey(rand.Reader, 2048)
	if err != nil {
		t.Fatal(err)
	}

	template := &x509.Certificate{
		Subject: pkix.Name{
			CommonName: "foo.bar.com",
		},
		SerialNumber:          big.NewInt(1234),
		IsCA:                  true,
		BasicConstraintsValid: true,
	}

	// Tests absent the flag
	ss, _ := getSelfSigned(t, template, template, key)
	resp, err = b.HandleRequest(context.Background(), &logical.Request{
		Operation: logical.UpdateOperation,
		Path:      "root/sign-self-issued",
		Storage:   storage,
		Data: map[string]interface{}{
			"certificate": ss,
		},
		MountPoint: "pki/",
	})
	if err != nil {
		t.Fatal(err)
	}
	if resp == nil {
		t.Fatal("got nil response")
	}

	// Set CA to true, but leave issuer alone
	template.IsCA = true

	// Tests with flag present but false
	ss, _ = getSelfSigned(t, template, template, key)
	resp, err = b.HandleRequest(context.Background(), &logical.Request{
		Operation: logical.UpdateOperation,
		Path:      "root/sign-self-issued",
		Storage:   storage,
		Data: map[string]interface{}{
			"certificate": ss,
			"require_matching_certificate_algorithms": false,
		},
		MountPoint: "pki/",
	})
	if err != nil {
		t.Fatal(err)
	}
	if resp == nil {
		t.Fatal("got nil response")
	}

	// Test with flag present and true
	ss, _ = getSelfSigned(t, template, template, key)
	_, err = b.HandleRequest(context.Background(), &logical.Request{
		Operation: logical.UpdateOperation,
		Path:      "root/sign-self-issued",
		Storage:   storage,
		Data: map[string]interface{}{
			"certificate": ss,
			"require_matching_certificate_algorithms": true,
		},
		MountPoint: "pki/",
	})
	if err == nil {
		t.Fatal("expected error due to mismatched algorithms")
	}
}

// This is a really tricky test because the Go stdlib asn1 package is incapable
// of doing the right thing with custom OID SANs (see comments in the package,
// it's readily admitted that it's too magic) but that means that any
// validation logic written for this test isn't being independently verified,
// as in, if cryptobytes is used to decode it to make the test work, that
// doesn't mean we're encoding and decoding correctly, only that we made the
// test pass. Instead, when run verbosely it will first perform a bunch of
// checks to verify that the OID SAN logic doesn't screw up other SANs, then
// will spit out the PEM. This can be validated independently.
//
// You want the hex dump of the octet string corresponding to the X509v3
// Subject Alternative Name. There's a nice online utility at
// https://lapo.it/asn1js that can be used to view the structure of an
// openssl-generated other SAN at
// https://lapo.it/asn1js/#3022A020060A2B060104018237140203A0120C106465766F7073406C6F63616C686F7374
// (openssl asn1parse can also be used with -strparse using an offset of the
// hex blob for the subject alternative names extension).
//
// The structure output from here should match that precisely (even if the OID
// itself doesn't) in the second test.
//
// The test that encodes two should have them be in separate elements in the
// top-level sequence; see
// https://lapo.it/asn1js/#3046A020060A2B060104018237140203A0120C106465766F7073406C6F63616C686F7374A022060A2B060104018237140204A0140C12322D6465766F7073406C6F63616C686F7374 for an openssl-generated example.
//
// The good news is that it's valid to simply copy and paste the PEM output from
// here into the form at that site as it will do the right thing so it's pretty
// easy to validate.
func TestBackend_OID_SANs(t *testing.T) {
	t.Parallel()
	b, s := CreateBackendWithStorage(t)

	var err error
	var resp *logical.Response
	var certStr string
	var block *pem.Block
	var cert *x509.Certificate

	_, err = CBWrite(b, s, "root/generate/internal", map[string]interface{}{
		"ttl":         "40h",
		"common_name": "myvault.com",
	})
	if err != nil {
		t.Fatal(err)
	}

	_, err = CBWrite(b, s, "roles/test", map[string]interface{}{
		"allowed_domains":    []string{"foobar.com", "zipzap.com"},
		"allow_bare_domains": true,
		"allow_subdomains":   true,
		"allow_ip_sans":      true,
		"allowed_other_sans": "1.3.6.1.4.1.311.20.2.3;UTF8:devops@*,1.3.6.1.4.1.311.20.2.4;utf8:d*e@foobar.com",
	})
	if err != nil {
		t.Fatal(err)
	}

	// Get a baseline before adding OID SANs. In the next sections we'll verify
	// that the SANs are all added even as the OID SAN inclusion forces other
	// adding logic (custom rather than built-in Golang logic)
	resp, err = CBWrite(b, s, "issue/test", map[string]interface{}{
		"common_name": "foobar.com",
		"ip_sans":     "1.2.3.4",
		"alt_names":   "foobar.com,foo.foobar.com,bar.foobar.com",
		"ttl":         "1h",
	})
	if err != nil {
		t.Fatal(err)
	}
	certStr = resp.Data["certificate"].(string)
	block, _ = pem.Decode([]byte(certStr))
	cert, err = x509.ParseCertificate(block.Bytes)
	if err != nil {
		t.Fatal(err)
	}
	if cert.IPAddresses[0].String() != "1.2.3.4" {
		t.Fatalf("unexpected IP SAN %q", cert.IPAddresses[0].String())
	}
	if len(cert.DNSNames) != 3 ||
		cert.DNSNames[0] != "bar.foobar.com" ||
		cert.DNSNames[1] != "foo.foobar.com" ||
		cert.DNSNames[2] != "foobar.com" {
		t.Fatalf("unexpected DNS SANs %v", cert.DNSNames)
	}

	// First test some bad stuff that shouldn't work
	_, err = CBWrite(b, s, "issue/test", map[string]interface{}{
		"common_name": "foobar.com",
		"ip_sans":     "1.2.3.4",
		"alt_names":   "foo.foobar.com,bar.foobar.com",
		"ttl":         "1h",
		// Not a valid value for the first possibility
		"other_sans": "1.3.6.1.4.1.311.20.2.3;UTF8:devop@nope.com",
	})
	if err == nil {
		t.Fatal("expected error")
	}

	_, err = CBWrite(b, s, "issue/test", map[string]interface{}{
		"common_name": "foobar.com",
		"ip_sans":     "1.2.3.4",
		"alt_names":   "foo.foobar.com,bar.foobar.com",
		"ttl":         "1h",
		// Not a valid OID for the first possibility
		"other_sans": "1.3.6.1.4.1.311.20.2.5;UTF8:devops@nope.com",
	})
	if err == nil {
		t.Fatal("expected error")
	}

	_, err = CBWrite(b, s, "issue/test", map[string]interface{}{
		"common_name": "foobar.com",
		"ip_sans":     "1.2.3.4",
		"alt_names":   "foo.foobar.com,bar.foobar.com",
		"ttl":         "1h",
		// Not a valid name for the second possibility
		"other_sans": "1.3.6.1.4.1.311.20.2.4;UTF8:d34g@foobar.com",
	})
	if err == nil {
		t.Fatal("expected error")
	}

	_, err = CBWrite(b, s, "issue/test", map[string]interface{}{
		"common_name": "foobar.com",
		"ip_sans":     "1.2.3.4",
		"alt_names":   "foo.foobar.com,bar.foobar.com",
		"ttl":         "1h",
		// Not a valid OID for the second possibility
		"other_sans": "1.3.6.1.4.1.311.20.2.5;UTF8:d34e@foobar.com",
	})
	if err == nil {
		t.Fatal("expected error")
	}

	_, err = CBWrite(b, s, "issue/test", map[string]interface{}{
		"common_name": "foobar.com",
		"ip_sans":     "1.2.3.4",
		"alt_names":   "foo.foobar.com,bar.foobar.com",
		"ttl":         "1h",
		// Not a valid type
		"other_sans": "1.3.6.1.4.1.311.20.2.5;UTF2:d34e@foobar.com",
	})
	if err == nil {
		t.Fatal("expected error")
	}

	// Valid for first possibility
	resp, err = CBWrite(b, s, "issue/test", map[string]interface{}{
		"common_name": "foobar.com",
		"ip_sans":     "1.2.3.4",
		"alt_names":   "foo.foobar.com,bar.foobar.com",
		"ttl":         "1h",
		"other_sans":  "1.3.6.1.4.1.311.20.2.3;utf8:devops@nope.com",
	})
	if err != nil {
		t.Fatal(err)
	}
	certStr = resp.Data["certificate"].(string)
	block, _ = pem.Decode([]byte(certStr))
	cert, err = x509.ParseCertificate(block.Bytes)
	if err != nil {
		t.Fatal(err)
	}
	if cert.IPAddresses[0].String() != "1.2.3.4" {
		t.Fatalf("unexpected IP SAN %q", cert.IPAddresses[0].String())
	}
	if len(cert.DNSNames) != 3 ||
		cert.DNSNames[0] != "bar.foobar.com" ||
		cert.DNSNames[1] != "foo.foobar.com" ||
		cert.DNSNames[2] != "foobar.com" {
		t.Fatalf("unexpected DNS SANs %v", cert.DNSNames)
	}
	if len(os.Getenv("VAULT_VERBOSE_PKITESTS")) > 0 {
		t.Logf("certificate 1 to check:\n%s", certStr)
	}

	// Valid for second possibility
	resp, err = CBWrite(b, s, "issue/test", map[string]interface{}{
		"common_name": "foobar.com",
		"ip_sans":     "1.2.3.4",
		"alt_names":   "foo.foobar.com,bar.foobar.com",
		"ttl":         "1h",
		"other_sans":  "1.3.6.1.4.1.311.20.2.4;UTF8:d234e@foobar.com",
	})
	if err != nil {
		t.Fatal(err)
	}
	certStr = resp.Data["certificate"].(string)
	block, _ = pem.Decode([]byte(certStr))
	cert, err = x509.ParseCertificate(block.Bytes)
	if err != nil {
		t.Fatal(err)
	}
	if cert.IPAddresses[0].String() != "1.2.3.4" {
		t.Fatalf("unexpected IP SAN %q", cert.IPAddresses[0].String())
	}
	if len(cert.DNSNames) != 3 ||
		cert.DNSNames[0] != "bar.foobar.com" ||
		cert.DNSNames[1] != "foo.foobar.com" ||
		cert.DNSNames[2] != "foobar.com" {
		t.Fatalf("unexpected DNS SANs %v", cert.DNSNames)
	}
	if len(os.Getenv("VAULT_VERBOSE_PKITESTS")) > 0 {
		t.Logf("certificate 2 to check:\n%s", certStr)
	}

	// Valid for both
	oid1, type1, val1 := "1.3.6.1.4.1.311.20.2.3", "utf8", "devops@nope.com"
	oid2, type2, val2 := "1.3.6.1.4.1.311.20.2.4", "utf-8", "d234e@foobar.com"
	otherNames := []string{
		fmt.Sprintf("%s;%s:%s", oid1, type1, val1),
		fmt.Sprintf("%s;%s:%s", oid2, type2, val2),
	}
	resp, err = CBWrite(b, s, "issue/test", map[string]interface{}{
		"common_name": "foobar.com",
		"ip_sans":     "1.2.3.4",
		"alt_names":   "foo.foobar.com,bar.foobar.com",
		"ttl":         "1h",
		"other_sans":  strings.Join(otherNames, ","),
	})
	if err != nil {
		t.Fatal(err)
	}
	certStr = resp.Data["certificate"].(string)
	block, _ = pem.Decode([]byte(certStr))
	cert, err = x509.ParseCertificate(block.Bytes)
	if err != nil {
		t.Fatal(err)
	}
	if cert.IPAddresses[0].String() != "1.2.3.4" {
		t.Fatalf("unexpected IP SAN %q", cert.IPAddresses[0].String())
	}
	if len(cert.DNSNames) != 3 ||
		cert.DNSNames[0] != "bar.foobar.com" ||
		cert.DNSNames[1] != "foo.foobar.com" ||
		cert.DNSNames[2] != "foobar.com" {
		t.Fatalf("unexpected DNS SANs %v", cert.DNSNames)
	}
	expectedOtherNames := []otherNameUtf8{{oid1, val1}, {oid2, val2}}
	foundOtherNames, err := getOtherSANsFromX509Extensions(cert.Extensions)
	if err != nil {
		t.Fatal(err)
	}
	if diff := deep.Equal(expectedOtherNames, foundOtherNames); len(diff) != 0 {
		t.Errorf("unexpected otherNames: %v", diff)
	}
	if len(os.Getenv("VAULT_VERBOSE_PKITESTS")) > 0 {
		t.Logf("certificate 3 to check:\n%s", certStr)
	}
}

func TestBackend_AllowedSerialNumbers(t *testing.T) {
	t.Parallel()
	b, s := CreateBackendWithStorage(t)

	var err error
	var resp *logical.Response
	var certStr string
	var block *pem.Block
	var cert *x509.Certificate

	_, err = CBWrite(b, s, "root/generate/internal", map[string]interface{}{
		"ttl":         "40h",
		"common_name": "myvault.com",
	})
	if err != nil {
		t.Fatal(err)
	}

	// First test that Serial Numbers are not allowed
	_, err = CBWrite(b, s, "roles/test", map[string]interface{}{
		"allow_any_name":    true,
		"enforce_hostnames": false,
	})
	if err != nil {
		t.Fatal(err)
	}

	_, err = CBWrite(b, s, "issue/test", map[string]interface{}{
		"common_name": "foobar",
		"ttl":         "1h",
	})
	if err != nil {
		t.Fatal(err)
	}

	_, err = CBWrite(b, s, "issue/test", map[string]interface{}{
		"common_name":   "foobar",
		"ttl":           "1h",
		"serial_number": "foobar",
	})
	if err == nil {
		t.Fatal("expected error")
	}

	// Update the role to allow serial numbers
	_, err = CBWrite(b, s, "roles/test", map[string]interface{}{
		"allow_any_name":         true,
		"enforce_hostnames":      false,
		"allowed_serial_numbers": "f00*,b4r*",
	})
	if err != nil {
		t.Fatal(err)
	}

	_, err = CBWrite(b, s, "issue/test", map[string]interface{}{
		"common_name": "foobar",
		"ttl":         "1h",
		// Not a valid serial number
		"serial_number": "foobar",
	})
	if err == nil {
		t.Fatal("expected error")
	}

	// Valid for first possibility
	resp, err = CBWrite(b, s, "issue/test", map[string]interface{}{
		"common_name":   "foobar",
		"serial_number": "f00bar",
	})
	if err != nil {
		t.Fatal(err)
	}
	certStr = resp.Data["certificate"].(string)
	block, _ = pem.Decode([]byte(certStr))
	cert, err = x509.ParseCertificate(block.Bytes)
	if err != nil {
		t.Fatal(err)
	}
	if cert.Subject.SerialNumber != "f00bar" {
		t.Fatalf("unexpected Subject SerialNumber %s", cert.Subject.SerialNumber)
	}
	if len(os.Getenv("VAULT_VERBOSE_PKITESTS")) > 0 {
		t.Logf("certificate 1 to check:\n%s", certStr)
	}

	// Valid for second possibility
	resp, err = CBWrite(b, s, "issue/test", map[string]interface{}{
		"common_name":   "foobar",
		"serial_number": "b4rf00",
	})
	if err != nil {
		t.Fatal(err)
	}
	certStr = resp.Data["certificate"].(string)
	block, _ = pem.Decode([]byte(certStr))
	cert, err = x509.ParseCertificate(block.Bytes)
	if err != nil {
		t.Fatal(err)
	}
	if cert.Subject.SerialNumber != "b4rf00" {
		t.Fatalf("unexpected Subject SerialNumber %s", cert.Subject.SerialNumber)
	}
	if len(os.Getenv("VAULT_VERBOSE_PKITESTS")) > 0 {
		t.Logf("certificate 2 to check:\n%s", certStr)
	}
}

func TestBackend_URI_SANs(t *testing.T) {
	t.Parallel()
	b, s := CreateBackendWithStorage(t)

	var err error

	_, err = CBWrite(b, s, "root/generate/internal", map[string]interface{}{
		"ttl":         "40h",
		"common_name": "myvault.com",
	})
	if err != nil {
		t.Fatal(err)
	}

	_, err = CBWrite(b, s, "roles/test", map[string]interface{}{
		"allowed_domains":    []string{"foobar.com", "zipzap.com"},
		"allow_bare_domains": true,
		"allow_subdomains":   true,
		"allow_ip_sans":      true,
		"allowed_uri_sans":   []string{"http://someuri/abc", "spiffe://host.com/*"},
	})
	if err != nil {
		t.Fatal(err)
	}

	// First test some bad stuff that shouldn't work
	_, err = CBWrite(b, s, "issue/test", map[string]interface{}{
		"common_name": "foobar.com",
		"ip_sans":     "1.2.3.4",
		"alt_names":   "foo.foobar.com,bar.foobar.com",
		"ttl":         "1h",
		"uri_sans":    "http://www.mydomain.com/zxf",
	})
	if err == nil {
		t.Fatal("expected error")
	}

	// Test valid single entry
	_, err = CBWrite(b, s, "issue/test", map[string]interface{}{
		"common_name": "foobar.com",
		"ip_sans":     "1.2.3.4",
		"alt_names":   "foo.foobar.com,bar.foobar.com",
		"ttl":         "1h",
		"uri_sans":    "http://someuri/abc",
	})
	if err != nil {
		t.Fatal(err)
	}

	// Test globed entry
	_, err = CBWrite(b, s, "issue/test", map[string]interface{}{
		"common_name": "foobar.com",
		"ip_sans":     "1.2.3.4",
		"alt_names":   "foo.foobar.com,bar.foobar.com",
		"ttl":         "1h",
		"uri_sans":    "spiffe://host.com/something",
	})
	if err != nil {
		t.Fatal(err)
	}

	// Test multiple entries
	resp, err := CBWrite(b, s, "issue/test", map[string]interface{}{
		"common_name": "foobar.com",
		"ip_sans":     "1.2.3.4",
		"alt_names":   "foo.foobar.com,bar.foobar.com",
		"ttl":         "1h",
		"uri_sans":    "spiffe://host.com/something,http://someuri/abc",
	})
	if err != nil {
		t.Fatal(err)
	}

	certStr := resp.Data["certificate"].(string)
	block, _ := pem.Decode([]byte(certStr))
	cert, err := x509.ParseCertificate(block.Bytes)
	if err != nil {
		t.Fatal(err)
	}

	URI0, _ := url.Parse("spiffe://host.com/something")
	URI1, _ := url.Parse("http://someuri/abc")

	if len(cert.URIs) != 2 {
		t.Fatalf("expected 2 valid URIs SANs %v", cert.URIs)
	}

	if cert.URIs[0].String() != URI0.String() || cert.URIs[1].String() != URI1.String() {
		t.Fatalf(
			"expected URIs SANs %v to equal provided values spiffe://host.com/something, http://someuri/abc",
			cert.URIs)
	}
}

func TestBackend_AllowedURISANsTemplate(t *testing.T) {
	t.Parallel()
	coreConfig := &vault.CoreConfig{
		CredentialBackends: map[string]logical.Factory{
			"userpass": userpass.Factory,
		},
		LogicalBackends: map[string]logical.Factory{
			"pki": Factory,
		},
	}
	cluster := vault.NewTestCluster(t, coreConfig, &vault.TestClusterOptions{
		HandlerFunc: vaulthttp.Handler,
	})
	cluster.Start()
	defer cluster.Cleanup()
	client := cluster.Cores[0].Client

	// Write test policy for userpass auth method.
	err := client.Sys().PutPolicy("test", `
   path "pki/*" {
     capabilities = ["update"]
   }`)
	if err != nil {
		t.Fatal(err)
	}

	// Enable userpass auth method.
	if err := client.Sys().EnableAuth("userpass", "userpass", ""); err != nil {
		t.Fatal(err)
	}

	// Configure test role for userpass.
	if _, err := client.Logical().Write("auth/userpass/users/userpassname", map[string]interface{}{
		"password": "test",
		"policies": "test",
	}); err != nil {
		t.Fatal(err)
	}

	// Login userpass for test role and keep client token.
	secret, err := client.Logical().Write("auth/userpass/login/userpassname", map[string]interface{}{
		"password": "test",
	})
	if err != nil || secret == nil {
		t.Fatal(err)
	}
	userpassToken := secret.Auth.ClientToken

	// Get auth accessor for identity template.
	auths, err := client.Sys().ListAuth()
	if err != nil {
		t.Fatal(err)
	}
	userpassAccessor := auths["userpass/"].Accessor

	// Mount PKI.
	err = client.Sys().Mount("pki", &api.MountInput{
		Type: "pki",
		Config: api.MountConfigInput{
			DefaultLeaseTTL: "16h",
			MaxLeaseTTL:     "60h",
		},
	})
	if err != nil {
		t.Fatal(err)
	}

	// Generate internal CA.
	_, err = client.Logical().Write("pki/root/generate/internal", map[string]interface{}{
		"ttl":         "40h",
		"common_name": "myvault.com",
	})
	if err != nil {
		t.Fatal(err)
	}

	// Write role PKI.
	_, err = client.Logical().Write("pki/roles/test", map[string]interface{}{
		"allowed_uri_sans": []string{
			"spiffe://domain/{{identity.entity.aliases." + userpassAccessor + ".name}}",
			"spiffe://domain/{{identity.entity.aliases." + userpassAccessor + ".name}}/*", "spiffe://domain/foo",
		},
		"allowed_uri_sans_template": true,
		"require_cn":                false,
	})
	if err != nil {
		t.Fatal(err)
	}

	// Issue certificate with identity templating
	client.SetToken(userpassToken)
	_, err = client.Logical().Write("pki/issue/test", map[string]interface{}{"uri_sans": "spiffe://domain/userpassname, spiffe://domain/foo"})
	if err != nil {
		t.Fatal(err)
	}

	// Issue certificate with identity templating and glob
	client.SetToken(userpassToken)
	_, err = client.Logical().Write("pki/issue/test", map[string]interface{}{"uri_sans": "spiffe://domain/userpassname/bar"})
	if err != nil {
		t.Fatal(err)
	}

	// Issue certificate with non-matching identity template parameter
	client.SetToken(userpassToken)
	_, err = client.Logical().Write("pki/issue/test", map[string]interface{}{"uri_sans": "spiffe://domain/unknownuser"})
	if err == nil {
		t.Fatal(err)
	}

	// Set allowed_uri_sans_template to false.
	_, err = client.Logical().Write("pki/roles/test", map[string]interface{}{
		"allowed_uri_sans_template": false,
	})
	if err != nil {
		t.Fatal(err)
	}

	// Issue certificate with userpassToken.
	_, err = client.Logical().Write("pki/issue/test", map[string]interface{}{"uri_sans": "spiffe://domain/users/userpassname"})
	if err == nil {
		t.Fatal("expected error")
	}
}

func TestBackend_AllowedDomainsTemplate(t *testing.T) {
	t.Parallel()
	coreConfig := &vault.CoreConfig{
		CredentialBackends: map[string]logical.Factory{
			"userpass": userpass.Factory,
		},
		LogicalBackends: map[string]logical.Factory{
			"pki": Factory,
		},
	}
	cluster := vault.NewTestCluster(t, coreConfig, &vault.TestClusterOptions{
		HandlerFunc: vaulthttp.Handler,
	})
	cluster.Start()
	defer cluster.Cleanup()
	client := cluster.Cores[0].Client

	// Write test policy for userpass auth method.
	err := client.Sys().PutPolicy("test", `
   path "pki/*" {  
     capabilities = ["update"]
   }`)
	if err != nil {
		t.Fatal(err)
	}

	// Enable userpass auth method.
	if err := client.Sys().EnableAuth("userpass", "userpass", ""); err != nil {
		t.Fatal(err)
	}

	// Configure test role for userpass.
	if _, err := client.Logical().Write("auth/userpass/users/userpassname", map[string]interface{}{
		"password": "test",
		"policies": "test",
	}); err != nil {
		t.Fatal(err)
	}

	// Login userpass for test role and set client token
	userpassAuth, err := auth.NewUserpassAuth("userpassname", &auth.Password{FromString: "test"})
	if err != nil {
		t.Fatal(err)
	}

	// Get auth accessor for identity template.
	auths, err := client.Sys().ListAuth()
	if err != nil {
		t.Fatal(err)
	}
	userpassAccessor := auths["userpass/"].Accessor

	// Mount PKI.
	err = client.Sys().Mount("pki", &api.MountInput{
		Type: "pki",
		Config: api.MountConfigInput{
			DefaultLeaseTTL: "16h",
			MaxLeaseTTL:     "60h",
		},
	})
	if err != nil {
		t.Fatal(err)
	}

	// Generate internal CA.
	_, err = client.Logical().Write("pki/root/generate/internal", map[string]interface{}{
		"ttl":         "40h",
		"common_name": "myvault.com",
	})
	if err != nil {
		t.Fatal(err)
	}

	// Write role PKI.
	_, err = client.Logical().Write("pki/roles/test", map[string]interface{}{
		"allowed_domains": []string{
			"foobar.com", "zipzap.com", "{{identity.entity.aliases." + userpassAccessor + ".name}}",
			"foo.{{identity.entity.aliases." + userpassAccessor + ".name}}.example.com",
		},
		"allowed_domains_template": true,
		"allow_bare_domains":       true,
	})
	if err != nil {
		t.Fatal(err)
	}

	// Issue certificate with userpassToken.
	secret, err := client.Auth().Login(context.TODO(), userpassAuth)
	if err != nil {
		t.Fatal(err)
	}
	if err != nil || secret == nil {
		t.Fatal(err)
	}
	_, err = client.Logical().Write("pki/issue/test", map[string]interface{}{"common_name": "userpassname"})
	if err != nil {
		t.Fatal(err)
	}

	// Issue certificate for foobar.com to verify allowed_domain_template doesn't break plain domains.
	_, err = client.Logical().Write("pki/issue/test", map[string]interface{}{"common_name": "foobar.com"})
	if err != nil {
		t.Fatal(err)
	}

	// Issue certificate for unknown userpassname.
	_, err = client.Logical().Write("pki/issue/test", map[string]interface{}{"common_name": "unknownuserpassname"})
	if err == nil {
		t.Fatal("expected error")
	}

	// Issue certificate for foo.userpassname.domain.
	_, err = client.Logical().Write("pki/issue/test", map[string]interface{}{"common_name": "foo.userpassname.example.com"})
	if err != nil {
		t.Fatal("expected error")
	}

	// Set allowed_domains_template to false.
	_, err = client.Logical().Write("pki/roles/test", map[string]interface{}{
		"allowed_domains_template": false,
	})
	if err != nil {
		t.Fatal(err)
	}

	// Issue certificate with userpassToken.
	_, err = client.Logical().Write("pki/issue/test", map[string]interface{}{"common_name": "userpassname"})
	if err == nil {
		t.Fatal("expected error")
	}
}

func TestReadWriteDeleteRoles(t *testing.T) {
	t.Parallel()
	ctx := context.Background()
	coreConfig := &vault.CoreConfig{
		CredentialBackends: map[string]logical.Factory{
			"userpass": userpass.Factory,
		},
		LogicalBackends: map[string]logical.Factory{
			"pki": Factory,
		},
	}
	cluster := vault.NewTestCluster(t, coreConfig, &vault.TestClusterOptions{
		HandlerFunc: vaulthttp.Handler,
	})
	cluster.Start()
	defer cluster.Cleanup()
	client := cluster.Cores[0].Client

	// Mount PKI.
	err := client.Sys().MountWithContext(ctx, "pki", &api.MountInput{
		Type: "pki",
		Config: api.MountConfigInput{
			DefaultLeaseTTL: "16h",
			MaxLeaseTTL:     "60h",
		},
	})
	if err != nil {
		t.Fatal(err)
	}

	resp, err := client.Logical().ReadWithContext(ctx, "pki/roles/test")
	if err != nil {
		t.Fatal(err)
	}

	if resp != nil {
		t.Fatalf("response should have been emtpy but was:\n%#v", resp)
	}

	// Write role PKI.
	_, err = client.Logical().WriteWithContext(ctx, "pki/roles/test", map[string]interface{}{})
	if err != nil {
		t.Fatal(err)
	}

	// Read the role.
	resp, err = client.Logical().ReadWithContext(ctx, "pki/roles/test")
	if err != nil {
		t.Fatal(err)
	}

	if resp.Data == nil {
		t.Fatal("default data within response was nil when it should have contained data")
	}

	// Validate that we have not changed any defaults unknowingly
	expectedData := map[string]interface{}{
		"key_type":                           "rsa",
		"use_csr_sans":                       true,
		"client_flag":                        true,
		"allowed_serial_numbers":             []interface{}{},
		"generate_lease":                     false,
		"signature_bits":                     json.Number("256"),
		"use_pss":                            false,
		"allowed_domains":                    []interface{}{},
		"allowed_uri_sans_template":          false,
		"enforce_hostnames":                  true,
		"policy_identifiers":                 []interface{}{},
		"require_cn":                         true,
		"allowed_domains_template":           false,
		"allow_token_displayname":            false,
		"country":                            []interface{}{},
		"not_after":                          "",
		"postal_code":                        []interface{}{},
		"use_csr_common_name":                true,
		"allow_localhost":                    true,
		"allow_subdomains":                   false,
		"allow_wildcard_certificates":        true,
		"allowed_other_sans":                 []interface{}{},
		"allowed_uri_sans":                   []interface{}{},
		"basic_constraints_valid_for_non_ca": false,
		"key_usage":                          []interface{}{"DigitalSignature", "KeyAgreement", "KeyEncipherment"},
		"not_before_duration":                json.Number("30"),
		"allow_glob_domains":                 false,
		"ttl":                                json.Number("0"),
		"ou":                                 []interface{}{},
		"email_protection_flag":              false,
		"locality":                           []interface{}{},
		"server_flag":                        true,
		"allow_bare_domains":                 false,
		"allow_ip_sans":                      true,
		"ext_key_usage_oids":                 []interface{}{},
		"allow_any_name":                     false,
		"ext_key_usage":                      []interface{}{},
		"key_bits":                           json.Number("2048"),
		"max_ttl":                            json.Number("0"),
		"no_store":                           false,
		"organization":                       []interface{}{},
		"province":                           []interface{}{},
		"street_address":                     []interface{}{},
		"code_signing_flag":                  false,
		"issuer_ref":                         "default",
		"cn_validations":                     []interface{}{"email", "hostname"},
		"allowed_user_ids":                   []interface{}{},
	}

	if diff := deep.Equal(expectedData, resp.Data); len(diff) > 0 {
		t.Fatalf("pki role default values have changed, diff: %v", diff)
	}

	_, err = client.Logical().DeleteWithContext(ctx, "pki/roles/test")
	if err != nil {
		t.Fatal(err)
	}

	resp, err = client.Logical().ReadWithContext(ctx, "pki/roles/test")
	if err != nil {
		t.Fatal(err)
	}

	if resp != nil {
		t.Fatalf("response should have been empty but was:\n%#v", resp)
	}
}

func setCerts() {
	cak, err := ecdsa.GenerateKey(elliptic.P256(), rand.Reader)
	if err != nil {
		panic(err)
	}
	marshaledKey, err := x509.MarshalECPrivateKey(cak)
	if err != nil {
		panic(err)
	}
	keyPEMBlock := &pem.Block{
		Type:  "EC PRIVATE KEY",
		Bytes: marshaledKey,
	}
	ecCAKey = strings.TrimSpace(string(pem.EncodeToMemory(keyPEMBlock)))
	if err != nil {
		panic(err)
	}
	subjKeyID, err := certutil.GetSubjKeyID(cak)
	if err != nil {
		panic(err)
	}
	caCertTemplate := &x509.Certificate{
		Subject: pkix.Name{
			CommonName: "root.localhost",
		},
		SubjectKeyId:          subjKeyID,
		DNSNames:              []string{"root.localhost"},
		KeyUsage:              x509.KeyUsage(x509.KeyUsageCertSign | x509.KeyUsageCRLSign),
		SerialNumber:          big.NewInt(mathrand.Int63()),
		NotAfter:              time.Now().Add(262980 * time.Hour),
		BasicConstraintsValid: true,
		IsCA:                  true,
	}
	caBytes, err := x509.CreateCertificate(rand.Reader, caCertTemplate, caCertTemplate, cak.Public(), cak)
	if err != nil {
		panic(err)
	}
	caCertPEMBlock := &pem.Block{
		Type:  "CERTIFICATE",
		Bytes: caBytes,
	}
	ecCACert = strings.TrimSpace(string(pem.EncodeToMemory(caCertPEMBlock)))

	rak, err := rsa.GenerateKey(rand.Reader, 2048)
	if err != nil {
		panic(err)
	}
	marshaledKey = x509.MarshalPKCS1PrivateKey(rak)
	keyPEMBlock = &pem.Block{
		Type:  "RSA PRIVATE KEY",
		Bytes: marshaledKey,
	}
	rsaCAKey = strings.TrimSpace(string(pem.EncodeToMemory(keyPEMBlock)))
	if err != nil {
		panic(err)
	}
	_, err = certutil.GetSubjKeyID(rak)
	if err != nil {
		panic(err)
	}
	caBytes, err = x509.CreateCertificate(rand.Reader, caCertTemplate, caCertTemplate, rak.Public(), rak)
	if err != nil {
		panic(err)
	}
	caCertPEMBlock = &pem.Block{
		Type:  "CERTIFICATE",
		Bytes: caBytes,
	}
	rsaCACert = strings.TrimSpace(string(pem.EncodeToMemory(caCertPEMBlock)))

	_, edk, err := ed25519.GenerateKey(rand.Reader)
	if err != nil {
		panic(err)
	}
	marshaledKey, err = x509.MarshalPKCS8PrivateKey(edk)
	if err != nil {
		panic(err)
	}
	keyPEMBlock = &pem.Block{
		Type:  "PRIVATE KEY",
		Bytes: marshaledKey,
	}
	edCAKey = strings.TrimSpace(string(pem.EncodeToMemory(keyPEMBlock)))
	if err != nil {
		panic(err)
	}
	_, err = certutil.GetSubjKeyID(edk)
	if err != nil {
		panic(err)
	}
	caBytes, err = x509.CreateCertificate(rand.Reader, caCertTemplate, caCertTemplate, edk.Public(), edk)
	if err != nil {
		panic(err)
	}
	caCertPEMBlock = &pem.Block{
		Type:  "CERTIFICATE",
		Bytes: caBytes,
	}
	edCACert = strings.TrimSpace(string(pem.EncodeToMemory(caCertPEMBlock)))
}

func TestBackend_RevokePlusTidy_Intermediate(t *testing.T) {
	// Use a ridiculously long time to minimize the chance
	// that we have to deal with more than one interval.
	// InMemSink rounds down to an interval boundary rather than
	// starting one at the time of initialization.
	//
	// This test is not parallelizable.
	inmemSink := metrics.NewInmemSink(
		1000000*time.Hour,
		2000000*time.Hour)

	metricsConf := metrics.DefaultConfig("")
	metricsConf.EnableHostname = false
	metricsConf.EnableHostnameLabel = false
	metricsConf.EnableServiceLabel = false
	metricsConf.EnableTypePrefix = false

	_, err := metrics.NewGlobal(metricsConf, inmemSink)
	if err != nil {
		t.Fatal(err)
	}

	// Enable PKI secret engine
	coreConfig := &vault.CoreConfig{
		LogicalBackends: map[string]logical.Factory{
			"pki": Factory,
		},
	}
	cluster := vault.NewTestCluster(t, coreConfig, &vault.TestClusterOptions{
		HandlerFunc: vaulthttp.Handler,
	})
	cluster.Start()
	defer cluster.Cleanup()
	cores := cluster.Cores
	vault.TestWaitActive(t, cores[0].Core)
	client := cores[0].Client

	// Mount /pki as a root CA
	err = client.Sys().Mount("pki", &api.MountInput{
		Type: "pki",
		Config: api.MountConfigInput{
			DefaultLeaseTTL: "16h",
			MaxLeaseTTL:     "32h",
		},
	})
	if err != nil {
		t.Fatal(err)
	}

	// Set up Metric Configuration, then restart to enable it
	_, err = client.Logical().Write("pki/config/auto-tidy", map[string]interface{}{
		"maintain_stored_certificate_counts":       true,
		"publish_stored_certificate_count_metrics": true,
	})
	_, err = client.Logical().Write("/sys/plugins/reload/backend", map[string]interface{}{
		"mounts": "pki/",
	})

	// Check the metrics initialized in order to calculate backendUUID for /pki
	// BackendUUID not consistent during tests with UUID from /sys/mounts/pki
	metricsSuffix := "total_certificates_stored"
	backendUUID := ""
	mostRecentInterval := inmemSink.Data()[len(inmemSink.Data())-1]
	for _, existingGauge := range mostRecentInterval.Gauges {
		if strings.HasSuffix(existingGauge.Name, metricsSuffix) {
			expandedGaugeName := existingGauge.Name
			backendUUID = strings.Split(expandedGaugeName, ".")[2]
			break
		}
	}
	if backendUUID == "" {
		t.Fatalf("No Gauge Found ending with %s", metricsSuffix)
	}

	// Set the cluster's certificate as the root CA in /pki
	pemBundleRootCA := string(cluster.CACertPEM) + string(cluster.CAKeyPEM)
	_, err = client.Logical().Write("pki/config/ca", map[string]interface{}{
		"pem_bundle": pemBundleRootCA,
	})
	if err != nil {
		t.Fatal(err)
	}

	// Mount /pki2 to operate as an intermediate CA
	err = client.Sys().Mount("pki2", &api.MountInput{
		Type: "pki",
		Config: api.MountConfigInput{
			DefaultLeaseTTL: "16h",
			MaxLeaseTTL:     "32h",
		},
	})
	if err != nil {
		t.Fatal(err)
	}
	// Set up Metric Configuration, then restart to enable it
	_, err = client.Logical().Write("pki2/config/auto-tidy", map[string]interface{}{
		"maintain_stored_certificate_counts":       true,
		"publish_stored_certificate_count_metrics": true,
	})
	_, err = client.Logical().Write("/sys/plugins/reload/backend", map[string]interface{}{
		"mounts": "pki2/",
	})

	// Create a CSR for the intermediate CA
	secret, err := client.Logical().Write("pki2/intermediate/generate/internal", nil)
	if err != nil {
		t.Fatal(err)
	}
	intermediateCSR := secret.Data["csr"].(string)

	// Sign the intermediate CSR using /pki
	secret, err = client.Logical().Write("pki/root/sign-intermediate", map[string]interface{}{
		"permitted_dns_domains": ".myvault.com",
		"csr":                   intermediateCSR,
		"ttl":                   "10s",
	})
	if err != nil {
		t.Fatal(err)
	}
	intermediateCertSerial := secret.Data["serial_number"].(string)
	intermediateCASerialColon := strings.ReplaceAll(strings.ToLower(intermediateCertSerial), ":", "-")

	// Get the intermediate cert after signing
	secret, err = client.Logical().Read("pki/cert/" + intermediateCASerialColon)
	if err != nil {
		t.Fatal(err)
	}
	if secret == nil || len(secret.Data) == 0 || len(secret.Data["certificate"].(string)) == 0 {
		t.Fatal("expected certificate information from read operation")
	}

	// Issue a revoke on on /pki
	_, err = client.Logical().Write("pki/revoke", map[string]interface{}{
		"serial_number": intermediateCertSerial,
	})
	if err != nil {
		t.Fatal(err)
	}

	// Check the cert-count metrics
	expectedCertCountGaugeMetrics := map[string]float32{
		"secrets.pki." + backendUUID + ".total_revoked_certificates_stored": 1,
		"secrets.pki." + backendUUID + ".total_certificates_stored":         1,
	}
	mostRecentInterval = inmemSink.Data()[len(inmemSink.Data())-1]
	for gauge, value := range expectedCertCountGaugeMetrics {
		if _, ok := mostRecentInterval.Gauges[gauge]; !ok {
			t.Fatalf("Expected metrics to include a value for gauge %s", gauge)
		}
		if value != mostRecentInterval.Gauges[gauge].Value {
			t.Fatalf("Expected value metric %s to be %f but got %f", gauge, value, mostRecentInterval.Gauges[gauge].Value)
		}
	}

	// Revoke adds a fixed 2s buffer, so we sleep for a bit longer to ensure
	// the revocation time is past the current time.
	time.Sleep(3 * time.Second)

	// Issue a tidy on /pki
	_, err = client.Logical().Write("pki/tidy", map[string]interface{}{
		"tidy_cert_store":    true,
		"tidy_revoked_certs": true,
		"safety_buffer":      "1s",
	})
	if err != nil {
		t.Fatal(err)
	}

	// Sleep a bit to make sure we're past the safety buffer
	time.Sleep(2 * time.Second)

	// Get CRL and ensure the tidied cert is still in the list after the tidy
	// operation since it's not past the NotAfter (ttl) value yet.
	crl := getParsedCrl(t, client, "pki")

	revokedCerts := crl.TBSCertList.RevokedCertificates
	if len(revokedCerts) == 0 {
		t.Fatal("expected CRL to be non-empty")
	}

	sn := certutil.GetHexFormatted(revokedCerts[0].SerialNumber.Bytes(), ":")
	if sn != intermediateCertSerial {
		t.Fatalf("expected: %v, got: %v", intermediateCertSerial, sn)
	}

	// Wait for cert to expire
	time.Sleep(10 * time.Second)

	// Issue a tidy on /pki
	_, err = client.Logical().Write("pki/tidy", map[string]interface{}{
		"tidy_cert_store":    true,
		"tidy_revoked_certs": true,
		"safety_buffer":      "1s",
	})
	if err != nil {
		t.Fatal(err)
	}

	// Sleep a bit to make sure we're past the safety buffer
	time.Sleep(2 * time.Second)

	// Issue a tidy-status on /pki
	{
		tidyStatus, err := client.Logical().Read("pki/tidy-status")
		if err != nil {
			t.Fatal(err)
		}
		expectedData := map[string]interface{}{
			"safety_buffer":                         json.Number("1"),
			"issuer_safety_buffer":                  json.Number("31536000"),
			"tidy_cert_store":                       true,
			"tidy_revoked_certs":                    true,
			"tidy_revoked_cert_issuer_associations": false,
			"tidy_expired_issuers":                  false,
			"tidy_move_legacy_ca_bundle":            false,
			"tidy_revocation_queue":                 false,
			"tidy_cross_cluster_revoked_certs":      false,
			"pause_duration":                        "0s",
			"state":                                 "Finished",
			"error":                                 nil,
			"time_started":                          nil,
			"time_finished":                         nil,
			"message":                               nil,
			"cert_store_deleted_count":              json.Number("1"),
			"revoked_cert_deleted_count":            json.Number("1"),
			"missing_issuer_cert_count":             json.Number("0"),
			"current_cert_store_count":              json.Number("0"),
			"current_revoked_cert_count":            json.Number("0"),
<<<<<<< HEAD
			"internal_backend_uuid":                 backendUUID,
=======
			"revocation_queue_deleted_count":        json.Number("0"),
			"cross_revoked_cert_deleted_count":      json.Number("0"),
>>>>>>> af131ae1
		}
		// Let's copy the times from the response so that we can use deep.Equal()
		timeStarted, ok := tidyStatus.Data["time_started"]
		if !ok || timeStarted == "" {
			t.Fatal("Expected tidy status response to include a value for time_started")
		}
		expectedData["time_started"] = timeStarted
		timeFinished, ok := tidyStatus.Data["time_finished"]
		if !ok || timeFinished == "" {
			t.Fatal("Expected tidy status response to include a value for time_finished")
		}
		expectedData["time_finished"] = timeFinished

		if diff := deep.Equal(expectedData, tidyStatus.Data); diff != nil {
			t.Fatal(diff)
		}
	}
	// Check the tidy metrics
	{
		// Map of gauges to expected value
		expectedGauges := map[string]float32{
			"secrets.pki.tidy.cert_store_current_entry":                         0,
			"secrets.pki.tidy.cert_store_total_entries":                         1,
			"secrets.pki.tidy.revoked_cert_current_entry":                       0,
			"secrets.pki.tidy.revoked_cert_total_entries":                       1,
			"secrets.pki.tidy.start_time_epoch":                                 0,
			"secrets.pki." + backendUUID + ".total_certificates_stored":         0,
			"secrets.pki." + backendUUID + ".total_revoked_certificates_stored": 0,
			"secrets.pki.tidy.cert_store_total_entries_remaining":               0,
			"secrets.pki.tidy.revoked_cert_total_entries_remaining":             0,
		}
		// Map of counters to the sum of the metrics for that counter
		expectedCounters := map[string]float64{
			"secrets.pki.tidy.cert_store_deleted_count":   1,
			"secrets.pki.tidy.revoked_cert_deleted_count": 1,
			"secrets.pki.tidy.success":                    2,
			// Note that "secrets.pki.tidy.failure" won't be in the captured metrics
		}

		// If the metrics span more than one interval, skip the checks
		intervals := inmemSink.Data()
		if len(intervals) == 1 {
			interval := inmemSink.Data()[0]

			for gauge, value := range expectedGauges {
				if _, ok := interval.Gauges[gauge]; !ok {
					t.Fatalf("Expected metrics to include a value for gauge %s", gauge)
				}
				if value != interval.Gauges[gauge].Value {
					t.Fatalf("Expected value metric %s to be %f but got %f", gauge, value, interval.Gauges[gauge].Value)
				}

			}
			for counter, value := range expectedCounters {
				if _, ok := interval.Counters[counter]; !ok {
					t.Fatalf("Expected metrics to include a value for couter %s", counter)
				}
				if value != interval.Counters[counter].Sum {
					t.Fatalf("Expected the sum of metric %s to be %f but got %f", counter, value, interval.Counters[counter].Sum)
				}
			}

			tidyDuration, ok := interval.Samples["secrets.pki.tidy.duration"]
			if !ok {
				t.Fatal("Expected metrics to include a value for sample secrets.pki.tidy.duration")
			}
			if tidyDuration.Count <= 0 {
				t.Fatalf("Expected metrics to have count > 0 for sample secrets.pki.tidy.duration, but got %d", tidyDuration.Count)
			}
		}
	}

	crl = getParsedCrl(t, client, "pki")

	revokedCerts = crl.TBSCertList.RevokedCertificates
	if len(revokedCerts) != 0 {
		t.Fatal("expected CRL to be empty")
	}
}

func TestBackend_Root_FullCAChain(t *testing.T) {
	t.Parallel()
	testCases := []struct {
		testName string
		keyType  string
	}{
		{testName: "RSA", keyType: "rsa"},
		{testName: "ED25519", keyType: "ed25519"},
		{testName: "EC", keyType: "ec"},
	}
	for _, tc := range testCases {
		tc := tc
		t.Run(tc.testName, func(t *testing.T) {
			runFullCAChainTest(t, tc.keyType)
		})
	}
}

func runFullCAChainTest(t *testing.T, keyType string) {
	// Generate a root CA at /pki-root
	b_root, s_root := CreateBackendWithStorage(t)

	var err error

	resp, err := CBWrite(b_root, s_root, "root/generate/exported", map[string]interface{}{
		"common_name": "root myvault.com",
		"key_type":    keyType,
	})
	if err != nil {
		t.Fatal(err)
	}
	if resp == nil {
		t.Fatal("expected ca info")
	}
	rootData := resp.Data
	rootCert := rootData["certificate"].(string)

	// Validate that root's /cert/ca-chain now contains the certificate.
	resp, err = CBRead(b_root, s_root, "cert/ca_chain")
	if err != nil {
		t.Fatal(err)
	}
	if resp == nil {
		t.Fatal("expected intermediate chain information")
	}

	fullChain := resp.Data["ca_chain"].(string)
	requireCertInCaChainString(t, fullChain, rootCert, "expected root cert within root cert/ca_chain")

	// Make sure when we issue a leaf certificate we get the full chain back.
	_, err = CBWrite(b_root, s_root, "roles/example", map[string]interface{}{
		"allowed_domains":  "example.com",
		"allow_subdomains": "true",
		"max_ttl":          "1h",
	})
	require.NoError(t, err, "error setting up pki root role: %v", err)

	resp, err = CBWrite(b_root, s_root, "issue/example", map[string]interface{}{
		"common_name": "test.example.com",
		"ttl":         "5m",
	})
	require.NoError(t, err, "error issuing certificate from pki root: %v", err)
	fullChainArray := resp.Data["ca_chain"].([]string)
	requireCertInCaChainArray(t, fullChainArray, rootCert, "expected root cert within root issuance pki-root/issue/example")

	// Now generate an intermediate at /pki-intermediate, signed by the root.
	b_int, s_int := CreateBackendWithStorage(t)

	resp, err = CBWrite(b_int, s_int, "intermediate/generate/exported", map[string]interface{}{
		"common_name": "intermediate myvault.com",
		"key_type":    keyType,
	})
	if err != nil {
		t.Fatal(err)
	}
	if resp == nil {
		t.Fatal("expected intermediate CSR info")
	}
	intermediateData := resp.Data
	intermediateKey := intermediateData["private_key"].(string)

	resp, err = CBWrite(b_root, s_root, "root/sign-intermediate", map[string]interface{}{
		"csr":    intermediateData["csr"],
		"format": "pem",
	})
	if err != nil {
		t.Fatal(err)
	}
	if resp == nil {
		t.Fatal("expected signed intermediate info")
	}
	intermediateSignedData := resp.Data
	intermediateCert := intermediateSignedData["certificate"].(string)

	rootCaCert := parseCert(t, rootCert)
	intermediaryCaCert := parseCert(t, intermediateCert)
	requireSignedBy(t, intermediaryCaCert, rootCaCert)
	intermediateCaChain := intermediateSignedData["ca_chain"].([]string)

	require.Equal(t, parseCert(t, intermediateCaChain[0]), intermediaryCaCert, "intermediate signed cert should have been part of ca_chain")
	require.Equal(t, parseCert(t, intermediateCaChain[1]), rootCaCert, "root cert should have been part of ca_chain")

	_, err = CBWrite(b_int, s_int, "intermediate/set-signed", map[string]interface{}{
		"certificate": intermediateCert + "\n" + rootCert + "\n",
	})
	if err != nil {
		t.Fatal(err)
	}

	// Validate that intermediate's ca_chain field now includes the full
	// chain.
	resp, err = CBRead(b_int, s_int, "cert/ca_chain")
	if err != nil {
		t.Fatal(err)
	}
	if resp == nil {
		t.Fatal("expected intermediate chain information")
	}

	// Verify we have a proper CRL now
	crl := getParsedCrlFromBackend(t, b_int, s_int, "crl")
	require.Equal(t, 0, len(crl.TBSCertList.RevokedCertificates))

	fullChain = resp.Data["ca_chain"].(string)
	requireCertInCaChainString(t, fullChain, intermediateCert, "expected full chain to contain intermediate certificate from pki-intermediate/cert/ca_chain")
	requireCertInCaChainString(t, fullChain, rootCert, "expected full chain to contain root certificate from pki-intermediate/cert/ca_chain")

	// Make sure when we issue a leaf certificate we get the full chain back.
	_, err = CBWrite(b_int, s_int, "roles/example", map[string]interface{}{
		"allowed_domains":  "example.com",
		"allow_subdomains": "true",
		"max_ttl":          "1h",
	})
	require.NoError(t, err, "error setting up pki intermediate role: %v", err)

	resp, err = CBWrite(b_int, s_int, "issue/example", map[string]interface{}{
		"common_name": "test.example.com",
		"ttl":         "5m",
	})
	require.NoError(t, err, "error issuing certificate from pki intermediate: %v", err)
	fullChainArray = resp.Data["ca_chain"].([]string)
	requireCertInCaChainArray(t, fullChainArray, intermediateCert, "expected full chain to contain intermediate certificate from pki-intermediate/issue/example")
	requireCertInCaChainArray(t, fullChainArray, rootCert, "expected full chain to contain root certificate from pki-intermediate/issue/example")

	// Finally, import this signing cert chain into a new mount to ensure
	// "external" CAs behave as expected.
	b_ext, s_ext := CreateBackendWithStorage(t)

	_, err = CBWrite(b_ext, s_ext, "config/ca", map[string]interface{}{
		"pem_bundle": intermediateKey + "\n" + intermediateCert + "\n" + rootCert + "\n",
	})
	if err != nil {
		t.Fatal(err)
	}

	// Validate the external chain information was loaded correctly.
	resp, err = CBRead(b_ext, s_ext, "cert/ca_chain")
	if err != nil {
		t.Fatal(err)
	}
	if resp == nil {
		t.Fatal("expected intermediate chain information")
	}

	fullChain = resp.Data["ca_chain"].(string)
	if strings.Count(fullChain, intermediateCert) != 1 {
		t.Fatalf("expected full chain to contain intermediate certificate; got %v occurrences", strings.Count(fullChain, intermediateCert))
	}
	if strings.Count(fullChain, rootCert) != 1 {
		t.Fatalf("expected full chain to contain root certificate; got %v occurrences", strings.Count(fullChain, rootCert))
	}

	// Now issue a short-lived certificate from our pki-external.
	_, err = CBWrite(b_ext, s_ext, "roles/example", map[string]interface{}{
		"allowed_domains":  "example.com",
		"allow_subdomains": "true",
		"max_ttl":          "1h",
	})
	require.NoError(t, err, "error setting up pki role: %v", err)

	resp, err = CBWrite(b_ext, s_ext, "issue/example", map[string]interface{}{
		"common_name": "test.example.com",
		"ttl":         "5m",
	})
	require.NoError(t, err, "error issuing certificate: %v", err)
	require.NotNil(t, resp, "got nil response from issuing request")
	issueCrtAsPem := resp.Data["certificate"].(string)
	issuedCrt := parseCert(t, issueCrtAsPem)

	// Verify that the certificates are signed by the intermediary CA key...
	requireSignedBy(t, issuedCrt, intermediaryCaCert)

	// Test that we can request that the root ca certificate not appear in the ca_chain field
	resp, err = CBWrite(b_ext, s_ext, "issue/example", map[string]interface{}{
		"common_name":             "test.example.com",
		"ttl":                     "5m",
		"remove_roots_from_chain": "true",
	})
	requireSuccessNonNilResponse(t, resp, err, "error issuing certificate when removing self signed")
	fullChain = strings.Join(resp.Data["ca_chain"].([]string), "\n")
	if strings.Count(fullChain, intermediateCert) != 1 {
		t.Fatalf("expected full chain to contain intermediate certificate; got %v occurrences", strings.Count(fullChain, intermediateCert))
	}
	if strings.Count(fullChain, rootCert) != 0 {
		t.Fatalf("expected full chain to NOT contain root certificate; got %v occurrences", strings.Count(fullChain, rootCert))
	}
}

func requireCertInCaChainArray(t *testing.T, chain []string, cert string, msgAndArgs ...interface{}) {
	var fullChain string
	for _, caCert := range chain {
		fullChain = fullChain + "\n" + caCert
	}

	requireCertInCaChainString(t, fullChain, cert, msgAndArgs)
}

func requireCertInCaChainString(t *testing.T, chain string, cert string, msgAndArgs ...interface{}) {
	count := strings.Count(chain, cert)
	if count != 1 {
		failMsg := fmt.Sprintf("Found %d occurrances of the cert in the provided chain", count)
		require.FailNow(t, failMsg, msgAndArgs...)
	}
}

type MultiBool int

const (
	MFalse MultiBool = iota
	MTrue  MultiBool = iota
	MAny   MultiBool = iota
)

func (o MultiBool) ToValues() []bool {
	if o == MTrue {
		return []bool{true}
	}

	if o == MFalse {
		return []bool{false}
	}

	if o == MAny {
		return []bool{true, false}
	}

	return []bool{}
}

type IssuanceRegression struct {
	AllowedDomains            []string
	AllowBareDomains          MultiBool
	AllowGlobDomains          MultiBool
	AllowSubdomains           MultiBool
	AllowLocalhost            MultiBool
	AllowWildcardCertificates MultiBool
	CNValidations             []string
	CommonName                string
	Issued                    bool
}

func RoleIssuanceRegressionHelper(t *testing.T, b *backend, s logical.Storage, index int, test IssuanceRegression) int {
	tested := 0
	for _, AllowBareDomains := range test.AllowBareDomains.ToValues() {
		for _, AllowGlobDomains := range test.AllowGlobDomains.ToValues() {
			for _, AllowSubdomains := range test.AllowSubdomains.ToValues() {
				for _, AllowLocalhost := range test.AllowLocalhost.ToValues() {
					for _, AllowWildcardCertificates := range test.AllowWildcardCertificates.ToValues() {
						role := fmt.Sprintf("issuance-regression-%d-bare-%v-glob-%v-subdomains-%v-localhost-%v-wildcard-%v", index, AllowBareDomains, AllowGlobDomains, AllowSubdomains, AllowLocalhost, AllowWildcardCertificates)
						_, err := CBWrite(b, s, "roles/"+role, map[string]interface{}{
							"allowed_domains":             test.AllowedDomains,
							"allow_bare_domains":          AllowBareDomains,
							"allow_glob_domains":          AllowGlobDomains,
							"allow_subdomains":            AllowSubdomains,
							"allow_localhost":             AllowLocalhost,
							"allow_wildcard_certificates": AllowWildcardCertificates,
							"cn_validations":              test.CNValidations,
							// TODO: test across this vector as well. Currently certain wildcard
							// matching is broken with it enabled (such as x*x.foo).
							"enforce_hostnames": false,
							"key_type":          "ec",
							"key_bits":          256,
							"no_store":          true,
							// With the CN Validations field, ensure we prevent CN from appearing
							// in SANs.
						})
						if err != nil {
							t.Fatal(err)
						}

						resp, err := CBWrite(b, s, "issue/"+role, map[string]interface{}{
							"common_name":          test.CommonName,
							"exclude_cn_from_sans": true,
						})

						haveErr := err != nil || resp == nil
						expectErr := !test.Issued

						if haveErr != expectErr {
							t.Fatalf("issuance regression test [%d] failed: haveErr: %v, expectErr: %v, err: %v, resp: %v, test case: %v, role: %v", index, haveErr, expectErr, err, resp, test, role)
						}

						tested += 1
					}
				}
			}
		}
	}

	return tested
}

func TestBackend_Roles_IssuanceRegression(t *testing.T) {
	t.Parallel()
	// Regression testing of role's issuance policy.
	testCases := []IssuanceRegression{
		// allowed, bare, glob, subdomains, localhost, wildcards, cn, issued

		// === Globs not allowed but used === //
		// Allowed contains globs, but globbing not allowed, resulting in all
		// issuances failing. Note that tests against issuing a wildcard with
		// a bare domain will be covered later.
		/*  0 */ {[]string{"*.*.foo"}, MAny, MFalse, MAny, MAny, MAny, nil, "baz.fud.bar.foo", false},
		/*  1 */ {[]string{"*.*.foo"}, MAny, MFalse, MAny, MAny, MAny, nil, "*.fud.bar.foo", false},
		/*  2 */ {[]string{"*.*.foo"}, MAny, MFalse, MAny, MAny, MAny, nil, "fud.bar.foo", false},
		/*  3 */ {[]string{"*.*.foo"}, MAny, MFalse, MAny, MAny, MAny, nil, "*.bar.foo", false},
		/*  4 */ {[]string{"*.*.foo"}, MAny, MFalse, MAny, MAny, MAny, nil, "bar.foo", false},
		/*  5 */ {[]string{"*.*.foo"}, MAny, MFalse, MAny, MAny, MAny, nil, "*.foo", false},
		/*  6 */ {[]string{"*.foo"}, MAny, MFalse, MAny, MAny, MAny, nil, "foo", false},
		/*  7 */ {[]string{"*.foo"}, MAny, MFalse, MAny, MAny, MAny, nil, "baz.fud.bar.foo", false},
		/*  8 */ {[]string{"*.foo"}, MAny, MFalse, MAny, MAny, MAny, nil, "*.fud.bar.foo", false},
		/*  9 */ {[]string{"*.foo"}, MAny, MFalse, MAny, MAny, MAny, nil, "fud.bar.foo", false},
		/* 10 */ {[]string{"*.foo"}, MAny, MFalse, MAny, MAny, MAny, nil, "*.bar.foo", false},
		/* 11 */ {[]string{"*.foo"}, MAny, MFalse, MAny, MAny, MAny, nil, "bar.foo", false},
		/* 12 */ {[]string{"*.foo"}, MAny, MFalse, MAny, MAny, MAny, nil, "foo", false},

		// === Localhost sanity === //
		// Localhost forbidden, not matching allowed domains -> not issued
		/* 13 */ {[]string{"*.*.foo"}, MAny, MAny, MAny, MFalse, MAny, nil, "localhost", false},
		// Localhost allowed, not matching allowed domains -> issued
		/* 14 */ {[]string{"*.*.foo"}, MAny, MAny, MAny, MTrue, MAny, nil, "localhost", true},
		// Localhost allowed via allowed domains (and bare allowed), not by AllowLocalhost -> issued
		/* 15 */ {[]string{"localhost"}, MTrue, MAny, MAny, MFalse, MAny, nil, "localhost", true},
		// Localhost allowed via allowed domains (and bare not allowed), not by AllowLocalhost -> not issued
		/* 16 */ {[]string{"localhost"}, MFalse, MAny, MAny, MFalse, MAny, nil, "localhost", false},
		// Localhost allowed via allowed domains (but bare not allowed), and by AllowLocalhost -> issued
		/* 17 */ {[]string{"localhost"}, MFalse, MAny, MAny, MTrue, MAny, nil, "localhost", true},

		// === Bare wildcard issuance == //
		// allowed_domains contains one or more wildcards and bare domains allowed,
		// resulting in the cert being issued.
		/* 18 */ {[]string{"*.foo"}, MTrue, MAny, MAny, MAny, MTrue, nil, "*.foo", true},
		/* 19 */ {[]string{"*.*.foo"}, MTrue, MAny, MAny, MAny, MAny, nil, "*.*.foo", false}, // Does not conform to RFC 6125

		// === Double Leading Glob Testing === //
		// Allowed contains globs, but glob allowed so certain matches work.
		// The value of bare and localhost does not impact these results.
		/* 20 */ {[]string{"*.*.foo"}, MAny, MTrue, MFalse, MAny, MAny, nil, "baz.fud.bar.foo", true}, // glob domains allow infinite subdomains
		/* 21 */ {[]string{"*.*.foo"}, MAny, MTrue, MFalse, MAny, MTrue, nil, "*.fud.bar.foo", true}, // glob domain allows wildcard of subdomains
		/* 22 */ {[]string{"*.*.foo"}, MAny, MTrue, MFalse, MAny, MAny, nil, "fud.bar.foo", true},
		/* 23 */ {[]string{"*.*.foo"}, MAny, MTrue, MFalse, MAny, MTrue, nil, "*.bar.foo", true}, // Regression fix: Vault#13530
		/* 24 */ {[]string{"*.*.foo"}, MAny, MTrue, MFalse, MAny, MAny, nil, "bar.foo", false},
		/* 25 */ {[]string{"*.*.foo"}, MAny, MTrue, MFalse, MAny, MAny, nil, "*.foo", false},
		/* 26 */ {[]string{"*.*.foo"}, MAny, MTrue, MFalse, MAny, MAny, nil, "foo", false},

		// Allowed contains globs, but glob and subdomain both work, so we expect
		// wildcard issuance to work as well. The value of bare and localhost does
		// not impact these results.
		/* 27 */ {[]string{"*.*.foo"}, MAny, MTrue, MTrue, MAny, MAny, nil, "baz.fud.bar.foo", true},
		/* 28 */ {[]string{"*.*.foo"}, MAny, MTrue, MTrue, MAny, MTrue, nil, "*.fud.bar.foo", true},
		/* 29 */ {[]string{"*.*.foo"}, MAny, MTrue, MTrue, MAny, MAny, nil, "fud.bar.foo", true},
		/* 30 */ {[]string{"*.*.foo"}, MAny, MTrue, MTrue, MAny, MTrue, nil, "*.bar.foo", true}, // Regression fix: Vault#13530
		/* 31 */ {[]string{"*.*.foo"}, MAny, MTrue, MTrue, MAny, MAny, nil, "bar.foo", false},
		/* 32 */ {[]string{"*.*.foo"}, MAny, MTrue, MTrue, MAny, MAny, nil, "*.foo", false},
		/* 33 */ {[]string{"*.*.foo"}, MAny, MTrue, MTrue, MAny, MAny, nil, "foo", false},

		// === Single Leading Glob Testing === //
		// Allowed contains globs, but glob allowed so certain matches work.
		// The value of bare and localhost does not impact these results.
		/* 34 */ {[]string{"*.foo"}, MAny, MTrue, MFalse, MAny, MAny, nil, "baz.fud.bar.foo", true}, // glob domains allow infinite subdomains
		/* 35 */ {[]string{"*.foo"}, MAny, MTrue, MFalse, MAny, MTrue, nil, "*.fud.bar.foo", true}, // glob domain allows wildcard of subdomains
		/* 36 */ {[]string{"*.foo"}, MAny, MTrue, MFalse, MAny, MAny, nil, "fud.bar.foo", true}, // glob domains allow infinite subdomains
		/* 37 */ {[]string{"*.foo"}, MAny, MTrue, MFalse, MAny, MTrue, nil, "*.bar.foo", true}, // glob domain allows wildcards of subdomains
		/* 38 */ {[]string{"*.foo"}, MAny, MTrue, MFalse, MAny, MAny, nil, "bar.foo", true},
		/* 39 */ {[]string{"*.foo"}, MAny, MTrue, MFalse, MAny, MAny, nil, "foo", false},

		// Allowed contains globs, but glob and subdomain both work, so we expect
		// wildcard issuance to work as well. The value of bare and localhost does
		// not impact these results.
		/* 40 */ {[]string{"*.foo"}, MAny, MTrue, MTrue, MAny, MAny, nil, "baz.fud.bar.foo", true},
		/* 41 */ {[]string{"*.foo"}, MAny, MTrue, MTrue, MAny, MTrue, nil, "*.fud.bar.foo", true},
		/* 42 */ {[]string{"*.foo"}, MAny, MTrue, MTrue, MAny, MAny, nil, "fud.bar.foo", true},
		/* 43 */ {[]string{"*.foo"}, MAny, MTrue, MTrue, MAny, MTrue, nil, "*.bar.foo", true},
		/* 44 */ {[]string{"*.foo"}, MAny, MTrue, MTrue, MAny, MAny, nil, "bar.foo", true},
		/* 45 */ {[]string{"*.foo"}, MAny, MTrue, MTrue, MAny, MAny, nil, "foo", false},

		// === Only base domain name === //
		// Allowed contains only domain components, but subdomains not allowed. This
		// results in most issuances failing unless we allow bare domains, in which
		// case only the final issuance for "foo" will succeed.
		/* 46 */ {[]string{"foo"}, MAny, MAny, MFalse, MAny, MAny, nil, "baz.fud.bar.foo", false},
		/* 47 */ {[]string{"foo"}, MAny, MAny, MFalse, MAny, MAny, nil, "*.fud.bar.foo", false},
		/* 48 */ {[]string{"foo"}, MAny, MAny, MFalse, MAny, MAny, nil, "fud.bar.foo", false},
		/* 49 */ {[]string{"foo"}, MAny, MAny, MFalse, MAny, MAny, nil, "*.bar.foo", false},
		/* 50 */ {[]string{"foo"}, MAny, MAny, MFalse, MAny, MAny, nil, "bar.foo", false},
		/* 51 */ {[]string{"foo"}, MAny, MAny, MFalse, MAny, MAny, nil, "*.foo", false},
		/* 52 */ {[]string{"foo"}, MFalse, MAny, MFalse, MAny, MAny, nil, "foo", false},
		/* 53 */ {[]string{"foo"}, MTrue, MAny, MFalse, MAny, MAny, nil, "foo", true},

		// Allowed contains only domain components, and subdomains are now allowed.
		// This results in most issuances succeeding, with the exception of the
		// base foo, which is still governed by base's value.
		/* 54 */ {[]string{"foo"}, MAny, MAny, MTrue, MAny, MAny, nil, "baz.fud.bar.foo", true},
		/* 55 */ {[]string{"foo"}, MAny, MAny, MTrue, MAny, MTrue, nil, "*.fud.bar.foo", true},
		/* 56 */ {[]string{"foo"}, MAny, MAny, MTrue, MAny, MAny, nil, "fud.bar.foo", true},
		/* 57 */ {[]string{"foo"}, MAny, MAny, MTrue, MAny, MTrue, nil, "*.bar.foo", true},
		/* 58 */ {[]string{"foo"}, MAny, MAny, MTrue, MAny, MAny, nil, "bar.foo", true},
		/* 59 */ {[]string{"foo"}, MAny, MAny, MTrue, MAny, MTrue, nil, "*.foo", true},
		/* 60 */ {[]string{"foo"}, MAny, MAny, MTrue, MAny, MTrue, nil, "x*x.foo", true}, // internal wildcards should be allowed per RFC 6125/6.4.3
		/* 61 */ {[]string{"foo"}, MAny, MAny, MTrue, MAny, MTrue, nil, "*x.foo", true}, // prefix wildcards should be allowed per RFC 6125/6.4.3
		/* 62 */ {[]string{"foo"}, MAny, MAny, MTrue, MAny, MTrue, nil, "x*.foo", true}, // suffix wildcards should be allowed per RFC 6125/6.4.3
		/* 63 */ {[]string{"foo"}, MFalse, MAny, MTrue, MAny, MAny, nil, "foo", false},
		/* 64 */ {[]string{"foo"}, MTrue, MAny, MTrue, MAny, MAny, nil, "foo", true},

		// === Internal Glob Matching === //
		// Basic glob matching requirements
		/* 65 */ {[]string{"x*x.foo"}, MAny, MTrue, MAny, MAny, MAny, nil, "xerox.foo", true},
		/* 66 */ {[]string{"x*x.foo"}, MAny, MTrue, MAny, MAny, MAny, nil, "xylophone.files.pyrex.foo", true}, // globs can match across subdomains
		/* 67 */ {[]string{"x*x.foo"}, MAny, MTrue, MAny, MAny, MAny, nil, "xercex.bar.foo", false}, // x.foo isn't matched
		/* 68 */ {[]string{"x*x.foo"}, MAny, MTrue, MAny, MAny, MAny, nil, "bar.foo", false}, // x*x isn't matched.
		/* 69 */ {[]string{"x*x.foo"}, MAny, MTrue, MAny, MAny, MAny, nil, "*.foo", false}, // unrelated wildcard
		/* 70 */ {[]string{"x*x.foo"}, MAny, MTrue, MAny, MAny, MAny, nil, "*.x*x.foo", false}, // Does not conform to RFC 6125
		/* 71 */ {[]string{"x*x.foo"}, MAny, MTrue, MAny, MAny, MAny, nil, "*.xyx.foo", false}, // Globs and Subdomains do not layer per docs.

		// Various requirements around x*x.foo wildcard matching.
		/* 72 */ {[]string{"x*x.foo"}, MFalse, MFalse, MAny, MAny, MAny, nil, "x*x.foo", false}, // base disabled, shouldn't match wildcard
		/* 73 */ {[]string{"x*x.foo"}, MFalse, MTrue, MAny, MAny, MTrue, nil, "x*x.foo", true}, // base disallowed, but globbing allowed and should match
		/* 74 */ {[]string{"x*x.foo"}, MTrue, MAny, MAny, MAny, MTrue, nil, "x*x.foo", true}, // base allowed, should match wildcard

		// Basic glob matching requirements with internal dots.
		/* 75 */ {[]string{"x.*.x.foo"}, MAny, MTrue, MAny, MAny, MAny, nil, "xerox.foo", false}, // missing dots
		/* 76 */ {[]string{"x.*.x.foo"}, MAny, MTrue, MAny, MAny, MAny, nil, "x.ero.x.foo", true},
		/* 77 */ {[]string{"x.*.x.foo"}, MAny, MTrue, MAny, MAny, MAny, nil, "xylophone.files.pyrex.foo", false}, // missing dots
		/* 78 */ {[]string{"x.*.x.foo"}, MAny, MTrue, MAny, MAny, MAny, nil, "x.ylophone.files.pyre.x.foo", true}, // globs can match across subdomains
		/* 79 */ {[]string{"x.*.x.foo"}, MAny, MTrue, MAny, MAny, MAny, nil, "xercex.bar.foo", false}, // x.foo isn't matched
		/* 80 */ {[]string{"x.*.x.foo"}, MAny, MTrue, MAny, MAny, MAny, nil, "bar.foo", false}, // x.*.x isn't matched.
		/* 81 */ {[]string{"x.*.x.foo"}, MAny, MTrue, MAny, MAny, MAny, nil, "*.foo", false}, // unrelated wildcard
		/* 82 */ {[]string{"x.*.x.foo"}, MAny, MTrue, MAny, MAny, MAny, nil, "*.x.*.x.foo", false}, // Does not conform to RFC 6125
		/* 83 */ {[]string{"x.*.x.foo"}, MAny, MTrue, MAny, MAny, MAny, nil, "*.x.y.x.foo", false}, // Globs and Subdomains do not layer per docs.

		// === Wildcard restriction testing === //
		/* 84 */ {[]string{"*.foo"}, MAny, MTrue, MFalse, MAny, MFalse, nil, "*.fud.bar.foo", false}, // glob domain allows wildcard of subdomains
		/* 85 */ {[]string{"*.foo"}, MAny, MTrue, MFalse, MAny, MFalse, nil, "*.bar.foo", false}, // glob domain allows wildcards of subdomains
		/* 86 */ {[]string{"foo"}, MAny, MAny, MTrue, MAny, MFalse, nil, "*.fud.bar.foo", false},
		/* 87 */ {[]string{"foo"}, MAny, MAny, MTrue, MAny, MFalse, nil, "*.bar.foo", false},
		/* 88 */ {[]string{"foo"}, MAny, MAny, MTrue, MAny, MFalse, nil, "*.foo", false},
		/* 89 */ {[]string{"foo"}, MAny, MAny, MTrue, MAny, MFalse, nil, "x*x.foo", false},
		/* 90 */ {[]string{"foo"}, MAny, MAny, MTrue, MAny, MFalse, nil, "*x.foo", false},
		/* 91 */ {[]string{"foo"}, MAny, MAny, MTrue, MAny, MFalse, nil, "x*.foo", false},
		/* 92 */ {[]string{"x*x.foo"}, MTrue, MAny, MAny, MAny, MFalse, nil, "x*x.foo", false},
		/* 93 */ {[]string{"*.foo"}, MFalse, MFalse, MAny, MAny, MAny, nil, "*.foo", false}, // Bare and globs forbidden despite (potentially) allowing wildcards.
		/* 94 */ {[]string{"x.*.x.foo"}, MAny, MAny, MAny, MAny, MAny, nil, "x.*.x.foo", false}, // Does not conform to RFC 6125

		// === CN validation allowances === //
		/*  95 */ {[]string{"foo"}, MAny, MAny, MAny, MAny, MAny, []string{"disabled"}, "*.fud.bar.foo", true},
		/*  96 */ {[]string{"foo"}, MAny, MAny, MAny, MAny, MAny, []string{"disabled"}, "*.fud.*.foo", true},
		/*  97 */ {[]string{"foo"}, MAny, MAny, MAny, MAny, MAny, []string{"disabled"}, "*.bar.*.bar", true},
		/*  98 */ {[]string{"foo"}, MAny, MAny, MAny, MAny, MAny, []string{"disabled"}, "foo@foo", true},
		/*  99 */ {[]string{"foo"}, MAny, MAny, MAny, MAny, MAny, []string{"disabled"}, "foo@foo@foo", true},
		/* 100 */ {[]string{"foo"}, MAny, MAny, MAny, MAny, MAny, []string{"disabled"}, "bar@bar@bar", true},
		/* 101 */ {[]string{"foo"}, MTrue, MTrue, MTrue, MTrue, MTrue, []string{"email"}, "bar@bar@bar", false},
		/* 102 */ {[]string{"foo"}, MTrue, MTrue, MTrue, MTrue, MTrue, []string{"email"}, "bar@bar", false},
		/* 103 */ {[]string{"foo"}, MTrue, MTrue, MTrue, MTrue, MTrue, []string{"email"}, "bar@foo", true},
		/* 104 */ {[]string{"foo"}, MTrue, MTrue, MTrue, MTrue, MTrue, []string{"hostname"}, "bar@foo", false},
		/* 105 */ {[]string{"foo"}, MTrue, MTrue, MTrue, MTrue, MTrue, []string{"hostname"}, "bar@bar", false},
		/* 106 */ {[]string{"foo"}, MTrue, MTrue, MTrue, MTrue, MTrue, []string{"hostname"}, "bar.foo", true},
		/* 107 */ {[]string{"foo"}, MTrue, MTrue, MTrue, MTrue, MTrue, []string{"hostname"}, "bar.bar", false},
		/* 108 */ {[]string{"foo"}, MTrue, MTrue, MTrue, MTrue, MTrue, []string{"email"}, "bar.foo", false},
		/* 109 */ {[]string{"foo"}, MTrue, MTrue, MTrue, MTrue, MTrue, []string{"email"}, "bar.bar", false},
	}

	if len(testCases) != 110 {
		t.Fatalf("misnumbered test case entries will make it hard to find bugs: %v", len(testCases))
	}

	b, s := CreateBackendWithStorage(t)

	// We need a RSA key so all signature sizes are valid with it.
	resp, err := CBWrite(b, s, "root/generate/exported", map[string]interface{}{
		"common_name": "myvault.com",
		"ttl":         "128h",
		"key_type":    "rsa",
		"key_bits":    2048,
	})
	if err != nil {
		t.Fatal(err)
	}
	if resp == nil {
		t.Fatal("expected ca info")
	}

	tested := 0
	for index, test := range testCases {
		tested += RoleIssuanceRegressionHelper(t, b, s, index, test)
	}

	t.Logf("Issuance regression expanded matrix test scenarios: %d", tested)
}

type KeySizeRegression struct {
	// Values reused for both Role and CA configuration.
	RoleKeyType string
	RoleKeyBits []int

	// Signature Bits presently is only specified on the role.
	RoleSignatureBits []int
	RoleUsePSS        bool

	// These are tuples; must be of the same length.
	TestKeyTypes []string
	TestKeyBits  []int

	// All of the above key types/sizes must pass or fail together.
	ExpectError bool
}

func (k KeySizeRegression) KeyTypeValues() []string {
	if k.RoleKeyType == "any" {
		return []string{"rsa", "ec", "ed25519"}
	}

	return []string{k.RoleKeyType}
}

func RoleKeySizeRegressionHelper(t *testing.T, b *backend, s logical.Storage, index int, test KeySizeRegression) int {
	tested := 0

	for _, caKeyType := range test.KeyTypeValues() {
		for _, caKeyBits := range test.RoleKeyBits {
			// Generate a new CA key.
			resp, err := CBWrite(b, s, "root/generate/exported", map[string]interface{}{
				"common_name": "myvault.com",
				"ttl":         "128h",
				"key_type":    caKeyType,
				"key_bits":    caKeyBits,
			})
			if err != nil {
				t.Fatal(err)
			}
			if resp == nil {
				t.Fatal("expected ca info")
			}

			for _, roleKeyBits := range test.RoleKeyBits {
				for _, roleSignatureBits := range test.RoleSignatureBits {
					role := fmt.Sprintf("key-size-regression-%d-keytype-%v-keybits-%d-signature-bits-%d", index, test.RoleKeyType, roleKeyBits, roleSignatureBits)
					_, err := CBWrite(b, s, "roles/"+role, map[string]interface{}{
						"key_type":       test.RoleKeyType,
						"key_bits":       roleKeyBits,
						"signature_bits": roleSignatureBits,
						"use_pss":        test.RoleUsePSS,
					})
					if err != nil {
						t.Fatal(err)
					}

					for index, keyType := range test.TestKeyTypes {
						keyBits := test.TestKeyBits[index]

						_, _, csrPem := generateCSR(t, &x509.CertificateRequest{
							Subject: pkix.Name{
								CommonName: "localhost",
							},
						}, keyType, keyBits)

						resp, err = CBWrite(b, s, "sign/"+role, map[string]interface{}{
							"common_name": "localhost",
							"csr":         csrPem,
						})

						haveErr := err != nil || resp == nil

						if haveErr != test.ExpectError {
							t.Fatalf("key size regression test [%d] failed: haveErr: %v, expectErr: %v, err: %v, resp: %v, test case: %v, caKeyType: %v, caKeyBits: %v, role: %v, keyType: %v, keyBits: %v", index, haveErr, test.ExpectError, err, resp, test, caKeyType, caKeyBits, role, keyType, keyBits)
						}

						if resp != nil && test.RoleUsePSS && caKeyType == "rsa" {
							leafCert := parseCert(t, resp.Data["certificate"].(string))
							switch leafCert.SignatureAlgorithm {
							case x509.SHA256WithRSAPSS, x509.SHA384WithRSAPSS, x509.SHA512WithRSAPSS:
							default:
								t.Fatalf("key size regression test [%d] failed on role %v: unexpected signature algorithm; expected RSA-type CA to sign a leaf cert with PSS algorithm; got %v", index, role, leafCert.SignatureAlgorithm.String())
							}
						}

						tested += 1
					}
				}
			}

			_, err = CBDelete(b, s, "root")
			if err != nil {
				t.Fatal(err)
			}
		}
	}

	return tested
}

func TestBackend_Roles_KeySizeRegression(t *testing.T) {
	t.Parallel()
	// Regression testing of role's issuance policy.
	testCases := []KeySizeRegression{
		// RSA with default parameters should fail to issue smaller RSA keys
		// and any size ECDSA/Ed25519 keys.
		/*  0 */ {"rsa", []int{0, 2048}, []int{0, 256, 384, 512}, false, []string{"rsa", "ec", "ec", "ec", "ec", "ed25519"}, []int{1024, 224, 256, 384, 521, 0}, true},
		// But it should work to issue larger RSA keys.
		/*  1 */ {"rsa", []int{0, 2048}, []int{0, 256, 384, 512}, false, []string{"rsa", "rsa"}, []int{2048, 3072}, false},

		// EC with default parameters should fail to issue smaller EC keys
		// and any size RSA/Ed25519 keys.
		/*  2 */ {"ec", []int{0}, []int{0}, false, []string{"rsa", "ec", "ed25519"}, []int{2048, 224, 0}, true},
		// But it should work to issue larger EC keys. Note that we should be
		// independent of signature bits as that's computed from the issuer
		// type (for EC based issuers).
		/*  3 */ {"ec", []int{224}, []int{0, 256, 384, 521}, false, []string{"ec", "ec", "ec", "ec"}, []int{224, 256, 384, 521}, false},
		/*  4 */ {"ec", []int{0, 256}, []int{0, 256, 384, 521}, false, []string{"ec", "ec", "ec"}, []int{256, 384, 521}, false},
		/*  5 */ {"ec", []int{384}, []int{0, 256, 384, 521}, false, []string{"ec", "ec"}, []int{384, 521}, false},
		/*  6 */ {"ec", []int{521}, []int{0, 256, 384, 512}, false, []string{"ec"}, []int{521}, false},

		// Ed25519 should reject RSA and EC keys.
		/*  7 */ {"ed25519", []int{0}, []int{0}, false, []string{"rsa", "ec", "ec"}, []int{2048, 256, 521}, true},
		// But it should work to issue Ed25519 keys.
		/*  8 */ {"ed25519", []int{0}, []int{0}, false, []string{"ed25519"}, []int{0}, false},

		// Any key type should reject insecure RSA key sizes.
		/*  9 */ {"any", []int{0}, []int{0, 256, 384, 512}, false, []string{"rsa", "rsa"}, []int{512, 1024}, true},
		// But work for everything else.
		/* 10 */ {"any", []int{0}, []int{0, 256, 384, 512}, false, []string{"rsa", "rsa", "ec", "ec", "ec", "ec", "ed25519"}, []int{2048, 3072, 224, 256, 384, 521, 0}, false},

		// RSA with larger than default key size should reject smaller ones.
		/* 11 */ {"rsa", []int{3072}, []int{0, 256, 384, 512}, false, []string{"rsa"}, []int{2048}, true},

		// We should be able to sign with PSS with any CA key type.
		/* 12 */ {"rsa", []int{0}, []int{0, 256, 384, 512}, true, []string{"rsa"}, []int{2048}, false},
		/* 13 */ {"ec", []int{0}, []int{0}, true, []string{"ec"}, []int{256}, false},
		/* 14 */ {"ed25519", []int{0}, []int{0}, true, []string{"ed25519"}, []int{0}, false},
	}

	if len(testCases) != 15 {
		t.Fatalf("misnumbered test case entries will make it hard to find bugs: %v", len(testCases))
	}

	b, s := CreateBackendWithStorage(t)

	tested := 0
	for index, test := range testCases {
		tested += RoleKeySizeRegressionHelper(t, b, s, index, test)
	}

	t.Logf("Key size regression expanded matrix test scenarios: %d", tested)
}

func TestRootWithExistingKey(t *testing.T) {
	t.Parallel()
	b, s := CreateBackendWithStorage(t)
	var err error

	// Fail requests if type is existing, and we specify the key_type param
	_, err = CBWrite(b, s, "root/generate/existing", map[string]interface{}{
		"common_name": "root myvault.com",
		"key_type":    "rsa",
	})
	require.Error(t, err)
	require.Contains(t, err.Error(), "key_type nor key_bits arguments can be set in this mode")

	// Fail requests if type is existing, and we specify the key_bits param
	_, err = CBWrite(b, s, "root/generate/existing", map[string]interface{}{
		"common_name": "root myvault.com",
		"key_bits":    "2048",
	})
	require.Error(t, err)
	require.Contains(t, err.Error(), "key_type nor key_bits arguments can be set in this mode")

	// Fail if the specified key does not exist.
	_, err = CBWrite(b, s, "issuers/generate/root/existing", map[string]interface{}{
		"common_name": "root myvault.com",
		"issuer_name": "my-issuer1",
		"key_ref":     "my-key1",
	})
	require.Error(t, err)
	require.Contains(t, err.Error(), "unable to find PKI key for reference: my-key1")

	// Fail if the specified key name is default.
	_, err = CBWrite(b, s, "issuers/generate/root/internal", map[string]interface{}{
		"common_name": "root myvault.com",
		"issuer_name": "my-issuer1",
		"key_name":    "Default",
	})
	require.Error(t, err)
	require.Contains(t, err.Error(), "reserved keyword 'default' can not be used as key name")

	// Fail if the specified issuer name is default.
	_, err = CBWrite(b, s, "issuers/generate/root/internal", map[string]interface{}{
		"common_name": "root myvault.com",
		"issuer_name": "DEFAULT",
	})
	require.Error(t, err)
	require.Contains(t, err.Error(), "reserved keyword 'default' can not be used as issuer name")

	// Create the first CA
	resp, err := CBWrite(b, s, "issuers/generate/root/internal", map[string]interface{}{
		"common_name": "root myvault.com",
		"key_type":    "rsa",
		"issuer_name": "my-issuer1",
	})
	require.NoError(t, err)
	require.NotNil(t, resp.Data["certificate"])
	myIssuerId1 := resp.Data["issuer_id"]
	myKeyId1 := resp.Data["key_id"]
	require.NotEmpty(t, myIssuerId1)
	require.NotEmpty(t, myKeyId1)

	// Fetch the parsed CRL; it should be empty as we've not revoked anything
	parsedCrl := getParsedCrlFromBackend(t, b, s, "issuer/my-issuer1/crl/der")
	require.Equal(t, len(parsedCrl.TBSCertList.RevokedCertificates), 0, "should have no revoked certificates")

	// Fail if the specified issuer name is re-used.
	_, err = CBWrite(b, s, "issuers/generate/root/internal", map[string]interface{}{
		"common_name": "root myvault.com",
		"issuer_name": "my-issuer1",
	})
	require.Error(t, err)
	require.Contains(t, err.Error(), "issuer name already in use")

	// Create the second CA
	resp, err = CBWrite(b, s, "issuers/generate/root/internal", map[string]interface{}{
		"common_name": "root myvault.com",
		"key_type":    "rsa",
		"issuer_name": "my-issuer2",
		"key_name":    "root-key2",
	})
	require.NoError(t, err)
	require.NotNil(t, resp.Data["certificate"])
	myIssuerId2 := resp.Data["issuer_id"]
	myKeyId2 := resp.Data["key_id"]
	require.NotEmpty(t, myIssuerId2)
	require.NotEmpty(t, myKeyId2)

	// Fetch the parsed CRL; it should be empty as we've not revoked anything
	parsedCrl = getParsedCrlFromBackend(t, b, s, "issuer/my-issuer2/crl/der")
	require.Equal(t, len(parsedCrl.TBSCertList.RevokedCertificates), 0, "should have no revoked certificates")

	// Fail if the specified key name is re-used.
	_, err = CBWrite(b, s, "issuers/generate/root/internal", map[string]interface{}{
		"common_name": "root myvault.com",
		"issuer_name": "my-issuer3",
		"key_name":    "root-key2",
	})
	require.Error(t, err)
	require.Contains(t, err.Error(), "key name already in use")

	// Create a third CA re-using key from CA 1
	resp, err = CBWrite(b, s, "issuers/generate/root/existing", map[string]interface{}{
		"common_name": "root myvault.com",
		"issuer_name": "my-issuer3",
		"key_ref":     myKeyId1,
	})
	require.NoError(t, err)
	require.NotNil(t, resp.Data["certificate"])
	myIssuerId3 := resp.Data["issuer_id"]
	myKeyId3 := resp.Data["key_id"]
	require.NotEmpty(t, myIssuerId3)
	require.NotEmpty(t, myKeyId3)

	// Fetch the parsed CRL; it should be empty as we've not revoking anything.
	parsedCrl = getParsedCrlFromBackend(t, b, s, "issuer/my-issuer3/crl/der")
	require.Equal(t, len(parsedCrl.TBSCertList.RevokedCertificates), 0, "should have no revoked certificates")
	// Signatures should be the same since this is just a reissued cert. We
	// use signature as a proxy for "these two CRLs are equal".
	firstCrl := getParsedCrlFromBackend(t, b, s, "issuer/my-issuer1/crl/der")
	require.Equal(t, parsedCrl.SignatureValue, firstCrl.SignatureValue)

	require.NotEqual(t, myIssuerId1, myIssuerId2)
	require.NotEqual(t, myIssuerId1, myIssuerId3)
	require.NotEqual(t, myKeyId1, myKeyId2)
	require.Equal(t, myKeyId1, myKeyId3)

	resp, err = CBList(b, s, "issuers")
	require.NoError(t, err)
	require.Equal(t, 3, len(resp.Data["keys"].([]string)))
	require.Contains(t, resp.Data["keys"], string(myIssuerId1.(issuerID)))
	require.Contains(t, resp.Data["keys"], string(myIssuerId2.(issuerID)))
	require.Contains(t, resp.Data["keys"], string(myIssuerId3.(issuerID)))
}

func TestIntermediateWithExistingKey(t *testing.T) {
	t.Parallel()
	b, s := CreateBackendWithStorage(t)

	var err error

	// Fail requests if type is existing, and we specify the key_type param
	_, err = CBWrite(b, s, "intermediate/generate/existing", map[string]interface{}{
		"common_name": "root myvault.com",
		"key_type":    "rsa",
	})
	require.Error(t, err)
	require.Contains(t, err.Error(), "key_type nor key_bits arguments can be set in this mode")

	// Fail requests if type is existing, and we specify the key_bits param
	_, err = CBWrite(b, s, "intermediate/generate/existing", map[string]interface{}{
		"common_name": "root myvault.com",
		"key_bits":    "2048",
	})
	require.Error(t, err)
	require.Contains(t, err.Error(), "key_type nor key_bits arguments can be set in this mode")

	// Fail if the specified key does not exist.
	_, err = CBWrite(b, s, "issuers/generate/intermediate/existing", map[string]interface{}{
		"common_name": "root myvault.com",
		"key_ref":     "my-key1",
	})
	require.Error(t, err)
	require.Contains(t, err.Error(), "unable to find PKI key for reference: my-key1")

	// Create the first intermediate CA
	resp, err := CBWrite(b, s, "issuers/generate/intermediate/internal", map[string]interface{}{
		"common_name": "root myvault.com",
		"key_type":    "rsa",
	})
	require.NoError(t, err)
	// csr1 := resp.Data["csr"]
	myKeyId1 := resp.Data["key_id"]
	require.NotEmpty(t, myKeyId1)

	// Create the second intermediate CA
	resp, err = CBWrite(b, s, "issuers/generate/intermediate/internal", map[string]interface{}{
		"common_name": "root myvault.com",
		"key_type":    "rsa",
		"key_name":    "interkey1",
	})
	require.NoError(t, err)
	// csr2 := resp.Data["csr"]
	myKeyId2 := resp.Data["key_id"]
	require.NotEmpty(t, myKeyId2)

	// Create a third intermediate CA re-using key from intermediate CA 1
	resp, err = CBWrite(b, s, "issuers/generate/intermediate/existing", map[string]interface{}{
		"common_name": "root myvault.com",
		"key_ref":     myKeyId1,
	})
	require.NoError(t, err)
	// csr3 := resp.Data["csr"]
	myKeyId3 := resp.Data["key_id"]
	require.NotEmpty(t, myKeyId3)

	require.NotEqual(t, myKeyId1, myKeyId2)
	require.Equal(t, myKeyId1, myKeyId3, "our new ca did not seem to reuse the key as we expected.")
}

func TestIssuanceTTLs(t *testing.T) {
	t.Parallel()
	b, s := CreateBackendWithStorage(t)

	resp, err := CBWrite(b, s, "root/generate/internal", map[string]interface{}{
		"common_name": "root example.com",
		"issuer_name": "root",
		"ttl":         "10s",
		"key_type":    "ec",
	})
	require.NoError(t, err)
	require.NotNil(t, resp)
	rootCert := parseCert(t, resp.Data["certificate"].(string))

	_, err = CBWrite(b, s, "roles/local-testing", map[string]interface{}{
		"allow_any_name":    true,
		"enforce_hostnames": false,
		"key_type":          "ec",
	})
	require.NoError(t, err)

	_, err = CBWrite(b, s, "issue/local-testing", map[string]interface{}{
		"common_name": "testing",
		"ttl":         "1s",
	})
	require.NoError(t, err, "expected issuance to succeed due to shorter ttl than cert ttl")

	_, err = CBWrite(b, s, "issue/local-testing", map[string]interface{}{
		"common_name": "testing",
	})
	require.Error(t, err, "expected issuance to fail due to longer default ttl than cert ttl")

	resp, err = CBWrite(b, s, "issuer/root", map[string]interface{}{
		"issuer_name":             "root",
		"leaf_not_after_behavior": "permit",
	})
	require.NoError(t, err)
	require.NotNil(t, resp)

	_, err = CBWrite(b, s, "issue/local-testing", map[string]interface{}{
		"common_name": "testing",
	})
	require.NoError(t, err, "expected issuance to succeed due to permitted longer TTL")

	resp, err = CBWrite(b, s, "issuer/root", map[string]interface{}{
		"issuer_name":             "root",
		"leaf_not_after_behavior": "truncate",
	})
	require.NoError(t, err)
	require.NotNil(t, resp)

	_, err = CBWrite(b, s, "issue/local-testing", map[string]interface{}{
		"common_name": "testing",
	})
	require.NoError(t, err, "expected issuance to succeed due to truncated ttl")

	// Sleep until the parent cert expires and the clock rolls over
	// to the next second.
	time.Sleep(time.Until(rootCert.NotAfter) + (1500 * time.Millisecond))

	resp, err = CBWrite(b, s, "issuer/root", map[string]interface{}{
		"issuer_name":             "root",
		"leaf_not_after_behavior": "err",
	})
	require.NoError(t, err)
	require.NotNil(t, resp)

	// Even 1s ttl should now fail.
	_, err = CBWrite(b, s, "issue/local-testing", map[string]interface{}{
		"common_name": "testing",
		"ttl":         "1s",
	})
	require.Error(t, err, "expected issuance to fail due to longer default ttl than cert ttl")
}

func TestSealWrappedStorageConfigured(t *testing.T) {
	t.Parallel()
	b, _ := CreateBackendWithStorage(t)
	wrappedEntries := b.Backend.PathsSpecial.SealWrapStorage

	// Make sure our legacy bundle is within the list
	// NOTE: do not convert these test values to constants, we should always have these paths within seal wrap config
	require.Contains(t, wrappedEntries, "config/ca_bundle", "Legacy bundle missing from seal wrap")
	// The trailing / is important as it treats the entire folder requiring seal wrapping, not just config/key
	require.Contains(t, wrappedEntries, "config/key/", "key prefix with trailing / missing from seal wrap.")
}

func TestBackend_ConfigCA_WithECParams(t *testing.T) {
	t.Parallel()
	b, s := CreateBackendWithStorage(t)

	// Generated key with OpenSSL:
	// $ openssl ecparam -out p256.key -name prime256v1 -genkey
	//
	// Regression test for https://github.com/hashicorp/vault/issues/16667
	resp, err := CBWrite(b, s, "config/ca", map[string]interface{}{
		"pem_bundle": `
-----BEGIN EC PARAMETERS-----
BggqhkjOPQMBBw==
-----END EC PARAMETERS-----
-----BEGIN EC PRIVATE KEY-----
MHcCAQEEINzXthCZdhyV7+wIEBl/ty+ctNsUS99ykTeax6EbYZtvoAoGCCqGSM49
AwEHoUQDQgAE57NX8bR/nDoW8yRgLswoXBQcjHrdyfuHS0gPwki6BNnfunUzryVb
8f22/JWj6fsEF6AOADZlrswKIbR2Es9e/w==
-----END EC PRIVATE KEY-----
		`,
	})
	require.NoError(t, err)
	require.NotNil(t, resp, "expected ca info")
	importedKeys := resp.Data["imported_keys"].([]string)
	importedIssuers := resp.Data["imported_issuers"].([]string)

	require.Equal(t, len(importedKeys), 1)
	require.Equal(t, len(importedIssuers), 0)
}

func TestPerIssuerAIA(t *testing.T) {
	t.Parallel()
	b, s := CreateBackendWithStorage(t)

	// Generating a root without anything should not have AIAs.
	resp, err := CBWrite(b, s, "root/generate/internal", map[string]interface{}{
		"common_name": "root example.com",
		"issuer_name": "root",
		"key_type":    "ec",
	})
	require.NoError(t, err)
	require.NotNil(t, resp)
	rootCert := parseCert(t, resp.Data["certificate"].(string))
	require.Empty(t, rootCert.OCSPServer)
	require.Empty(t, rootCert.IssuingCertificateURL)
	require.Empty(t, rootCert.CRLDistributionPoints)

	// Set some local URLs on the issuer.
	_, err = CBWrite(b, s, "issuer/default", map[string]interface{}{
		"issuing_certificates": []string{"https://google.com"},
	})
	require.NoError(t, err)

	_, err = CBWrite(b, s, "roles/testing", map[string]interface{}{
		"allow_any_name": true,
		"ttl":            "85s",
		"key_type":       "ec",
	})
	require.NoError(t, err)

	// Issue something with this re-configured issuer.
	resp, err = CBWrite(b, s, "issuer/default/issue/testing", map[string]interface{}{
		"common_name": "localhost.com",
	})
	require.NoError(t, err)
	require.NotNil(t, resp)
	leafCert := parseCert(t, resp.Data["certificate"].(string))
	require.Empty(t, leafCert.OCSPServer)
	require.Equal(t, leafCert.IssuingCertificateURL, []string{"https://google.com"})
	require.Empty(t, leafCert.CRLDistributionPoints)

	// Set global URLs and ensure they don't appear on this issuer's leaf.
	_, err = CBWrite(b, s, "config/urls", map[string]interface{}{
		"issuing_certificates":    []string{"https://example.com/ca", "https://backup.example.com/ca"},
		"crl_distribution_points": []string{"https://example.com/crl", "https://backup.example.com/crl"},
		"ocsp_servers":            []string{"https://example.com/ocsp", "https://backup.example.com/ocsp"},
	})
	require.NoError(t, err)
	resp, err = CBWrite(b, s, "issuer/default/issue/testing", map[string]interface{}{
		"common_name": "localhost.com",
	})
	require.NoError(t, err)
	require.NotNil(t, resp)
	leafCert = parseCert(t, resp.Data["certificate"].(string))
	require.Empty(t, leafCert.OCSPServer)
	require.Equal(t, leafCert.IssuingCertificateURL, []string{"https://google.com"})
	require.Empty(t, leafCert.CRLDistributionPoints)

	// Now come back and remove the local modifications and ensure we get
	// the defaults again.
	_, err = CBPatch(b, s, "issuer/default", map[string]interface{}{
		"issuing_certificates": []string{},
	})
	require.NoError(t, err)
	resp, err = CBWrite(b, s, "issuer/default/issue/testing", map[string]interface{}{
		"common_name": "localhost.com",
	})
	require.NoError(t, err)
	require.NotNil(t, resp)
	leafCert = parseCert(t, resp.Data["certificate"].(string))
	require.Equal(t, leafCert.IssuingCertificateURL, []string{"https://example.com/ca", "https://backup.example.com/ca"})
	require.Equal(t, leafCert.OCSPServer, []string{"https://example.com/ocsp", "https://backup.example.com/ocsp"})
	require.Equal(t, leafCert.CRLDistributionPoints, []string{"https://example.com/crl", "https://backup.example.com/crl"})

	// Validate that we can set an issuer name and remove it.
	_, err = CBPatch(b, s, "issuer/default", map[string]interface{}{
		"issuer_name": "my-issuer",
	})
	require.NoError(t, err)
	_, err = CBPatch(b, s, "issuer/default", map[string]interface{}{
		"issuer_name": "",
	})
	require.NoError(t, err)
}

func TestIssuersWithoutCRLBits(t *testing.T) {
	t.Parallel()
	b, s := CreateBackendWithStorage(t)

	// Importing a root without CRL signing bits should work fine.
	customBundleWithoutCRLBits := `
-----BEGIN CERTIFICATE-----
MIIDGTCCAgGgAwIBAgIBATANBgkqhkiG9w0BAQsFADATMREwDwYDVQQDDAhyb290
LW5ldzAeFw0yMjA4MjQxMjEzNTVaFw0yMzA5MDMxMjEzNTVaMBMxETAPBgNVBAMM
CHJvb3QtbmV3MIIBIjANBgkqhkiG9w0BAQEFAAOCAQ8AMIIBCgKCAQEAojTA/Mx7
LVW/Zgn/N4BqZbaF82MrTIBFug3ob7mqycNRlWp4/PH8v37+jYn8e691HUsKjden
rDTrO06kiQKiJinAzmlLJvgcazE3aXoh7wSzVG9lFHYvljEmVj+yDbkeaqaCktup
skuNjxCoN9BLmKzZIwVCHn92ZHlhN6LI7CNaU3SDJdu7VftWF9Ugzt9FIvI+6Gcn
/WNE9FWvZ9o7035rZ+1vvTn7/tgxrj2k3XvD51Kq4tsSbqjnSf3QieXT6E6uvtUE
TbPp3xjBElgBCKmeogR1l28rs1aujqqwzZ0B/zOeF8ptaH0aZOIBsVDJR8yTwHzq
s34hNdNfKLHzOwIDAQABo3gwdjAdBgNVHQ4EFgQUF4djNmx+1+uJINhZ82pN+7jz
H8EwHwYDVR0jBBgwFoAUF4djNmx+1+uJINhZ82pN+7jzH8EwDwYDVR0TAQH/BAUw
AwEB/zAOBgNVHQ8BAf8EBAMCAoQwEwYDVR0lBAwwCgYIKwYBBQUHAwEwDQYJKoZI
hvcNAQELBQADggEBAICQovBz4KLWlLmXeZ2Vf6WfQYyGNgGyJa10XNXtWQ5dM2NU
OLAit4x1c2dz+aFocc8ZsX/ikYi/bruT2rsGWqMAGC4at3U4GuaYGO5a6XzMKIDC
nxIlbiO+Pn6Xum7fAqUri7+ZNf/Cygmc5sByi3MAAIkszeObUDZFTJL7gEOuXIMT
rKIXCINq/U+qc7m9AQ8vKhF1Ddj+dLGLzNQ5j3cKfilPs/wRaYqbMQvnmarX+5Cs
k1UL6kWSQsiP3+UWaBlcWkmD6oZ3fIG7c0aMxf7RISq1eTAM9XjH3vMxWQJlS5q3
2weJ2LYoPe/DwX5CijR0IezapBCrin1BscJMLFQ=
-----END CERTIFICATE-----
-----BEGIN PRIVATE KEY-----
MIIEvQIBADANBgkqhkiG9w0BAQEFAASCBKcwggSjAgEAAoIBAQCiNMD8zHstVb9m
Cf83gGpltoXzYytMgEW6DehvuarJw1GVanj88fy/fv6Nifx7r3UdSwqN16esNOs7
TqSJAqImKcDOaUsm+BxrMTdpeiHvBLNUb2UUdi+WMSZWP7INuR5qpoKS26myS42P
EKg30EuYrNkjBUIef3ZkeWE3osjsI1pTdIMl27tV+1YX1SDO30Ui8j7oZyf9Y0T0
Va9n2jvTfmtn7W+9Ofv+2DGuPaTde8PnUqri2xJuqOdJ/dCJ5dPoTq6+1QRNs+nf
GMESWAEIqZ6iBHWXbyuzVq6OqrDNnQH/M54Xym1ofRpk4gGxUMlHzJPAfOqzfiE1
018osfM7AgMBAAECggEAAVd6kZZaN69IZITIc1vHRYa2rlZpKS2JP7c8Vd3Z/4Fz
ZZvnJ7LgVAmUYg5WPZ2sOqBNLfKVN/oke5Q0dALgdxYl7dWQIhPjHeRFbZFtjqEV
OXZGBniamMO/HSKGWGrqFf7BM/H7AhClUwQgjnzVSz+B+LJJidM+SVys3n1xuDmC
EP+iOda+bAHqHv/7oCELQKhLmCvPc9v2fDy+180ttdo8EHuxwVnKiyR/ryKFhSyx
K1wgAPQ9jO+V+GESL90rqpX/r501REsIOOpm4orueelHTD4+dnHxvUPqJ++9aYGX
79qBNPPUhxrQI1yoHxwW0cTxW5EqkZ9bT2lSd5rjcQKBgQDNyPBpidkHPrYemQDT
RldtS6FiW/jc1It/CRbjU4A6Gi7s3Cda43pEUObKNLeXMyLQaMf4GbDPDX+eh7B8
RkUq0Q/N0H4bn1hbxYSUdgv0j/6czpMo6rLcJHGwOTSpHGsNsxSLL7xlpgzuzqrG
FzEgjMA1aD3w8B9+/77AoSLoMQKBgQDJyYMw82+euLYRbR5Wc/SbrWfh2n1Mr2BG
pp1ZNYorXE5CL4ScdLcgH1q/b8r5XGwmhMcpeA+geAAaKmk1CGG+gPLoq20c9Q1Y
Ykq9tUVJasIkelvbb/SPxyjkJdBwylzcPP14IJBsqQM0be+yVqLJJVHSaoKhXZcl
IW2xgCpjKwKBgFpeX5U5P+F6nKebMU2WmlYY3GpBUWxIummzKCX0SV86mFjT5UR4
mPzfOjqaI/V2M1eqbAZ74bVLjDumAs7QXReMb5BGetrOgxLqDmrT3DQt9/YMkXtq
ddlO984XkRSisjB18BOfhvBsl0lX4I7VKHHO3amWeX0RNgOjc7VMDfRBAoGAWAQH
r1BfvZHACLXZ58fISCdJCqCsysgsbGS8eW77B5LJp+DmLQBT6DUE9j+i/0Wq/ton
rRTrbAkrsj4RicpQKDJCwe4UN+9DlOu6wijRQgbJC/Q7IOoieJxcX7eGxcve2UnZ
HY7GsD7AYRwa02UquCYJHIjM1enmxZFhMW1AD+UCgYEAm4jdNz5e4QjA4AkNF+cB
ZenrAZ0q3NbTyiSsJEAtRe/c5fNFpmXo3mqgCannarREQYYDF0+jpSoTUY8XAc4q
wL7EZNzwxITLqBnnHQbdLdAvYxB43kvWTy+JRK8qY9LAMCCFeDoYwXkWV4Wkx/b0
TgM7RZnmEjNdeaa4M52o7VY=
-----END PRIVATE KEY-----
	`
	resp, err := CBWrite(b, s, "issuers/import/bundle", map[string]interface{}{
		"pem_bundle": customBundleWithoutCRLBits,
	})
	require.NoError(t, err)
	require.NotNil(t, resp)
	require.NotEmpty(t, resp.Data)
	require.NotEmpty(t, resp.Data["imported_issuers"])
	require.NotEmpty(t, resp.Data["imported_keys"])
	require.NotEmpty(t, resp.Data["mapping"])

	// Shouldn't have crl-signing on the newly imported issuer's usage.
	resp, err = CBRead(b, s, "issuer/default")
	require.NoError(t, err)
	require.NotNil(t, resp)
	require.NotEmpty(t, resp.Data)
	require.NotEmpty(t, resp.Data["usage"])
	require.NotContains(t, resp.Data["usage"], "crl-signing")

	// Modifying to set CRL should fail.
	resp, err = CBPatch(b, s, "issuer/default", map[string]interface{}{
		"usage": "issuing-certificates,crl-signing",
	})
	require.Error(t, err)
	require.True(t, resp.IsError())

	// Modifying to set issuing-certificates and ocsp-signing should succeed.
	resp, err = CBPatch(b, s, "issuer/default", map[string]interface{}{
		"usage": "issuing-certificates,ocsp-signing",
	})
	require.NoError(t, err)
	require.NotNil(t, resp)
	require.NotEmpty(t, resp.Data)
	require.NotEmpty(t, resp.Data["usage"])
	require.NotContains(t, resp.Data["usage"], "crl-signing")
}

func TestBackend_IfModifiedSinceHeaders(t *testing.T) {
	t.Parallel()
	coreConfig := &vault.CoreConfig{
		LogicalBackends: map[string]logical.Factory{
			"pki": Factory,
		},
	}
	cluster := vault.NewTestCluster(t, coreConfig, &vault.TestClusterOptions{
		HandlerFunc: vaulthttp.Handler,
	})
	cluster.Start()
	defer cluster.Cleanup()
	client := cluster.Cores[0].Client

	// Mount PKI.
	err := client.Sys().Mount("pki", &api.MountInput{
		Type: "pki",
		Config: api.MountConfigInput{
			DefaultLeaseTTL: "16h",
			MaxLeaseTTL:     "60h",
			// Required to allow the header to be passed through.
			PassthroughRequestHeaders: []string{"if-modified-since"},
			AllowedResponseHeaders:    []string{"Last-Modified"},
		},
	})
	require.NoError(t, err)

	// Get a time before CA generation. Subtract two seconds to ensure
	// the value in the seconds field is different than the time the CA
	// is actually generated at.
	beforeOldCAGeneration := time.Now().Add(-2 * time.Second)

	// Generate an internal CA. This one is the default.
	resp, err := client.Logical().Write("pki/root/generate/internal", map[string]interface{}{
		"ttl":         "40h",
		"common_name": "Root X1",
		"key_type":    "ec",
		"issuer_name": "old-root",
	})
	require.NoError(t, err)
	require.NotNil(t, resp)
	require.NotNil(t, resp.Data)
	require.NotEmpty(t, resp.Data["certificate"])

	// CA is generated, but give a grace window.
	afterOldCAGeneration := time.Now().Add(2 * time.Second)

	// When you _save_ headers, client returns a copy. But when you go to
	// reset them, it doesn't create a new copy (and instead directly
	// assigns). This means we have to continually refresh our view of the
	// last headers, otherwise the headers added after the last set operation
	// leak into this copy... Yuck!
	lastHeaders := client.Headers()
	for _, path := range []string{"pki/cert/ca", "pki/cert/crl", "pki/issuer/default/json", "pki/issuer/old-root/json", "pki/issuer/old-root/crl", "pki/cert/delta-crl", "pki/issuer/old-root/crl/delta"} {
		t.Logf("path: %v", path)
		field := "certificate"
		if strings.HasPrefix(path, "pki/issuer") && strings.Contains(path, "/crl") {
			field = "crl"
		}

		// Reading the CA should work, without a header.
		resp, err := client.Logical().Read(path)
		require.NoError(t, err)
		require.NotNil(t, resp)
		require.NotNil(t, resp.Data)
		require.NotEmpty(t, resp.Data[field])

		// Ensure that the CA is returned correctly if we give it the old time.
		client.AddHeader("If-Modified-Since", beforeOldCAGeneration.Format(time.RFC1123))
		resp, err = client.Logical().Read(path)
		require.NoError(t, err)
		require.NotNil(t, resp)
		require.NotNil(t, resp.Data)
		require.NotEmpty(t, resp.Data[field])
		client.SetHeaders(lastHeaders)
		lastHeaders = client.Headers()

		// Ensure that the CA is elided if we give it the present time (plus a
		// grace window).
		client.AddHeader("If-Modified-Since", afterOldCAGeneration.Format(time.RFC1123))
		t.Logf("headers: %v", client.Headers())
		resp, err = client.Logical().Read(path)
		require.NoError(t, err)
		require.Nil(t, resp)
		client.SetHeaders(lastHeaders)
		lastHeaders = client.Headers()
	}

	// Wait three seconds. This ensures we have adequate grace period
	// to distinguish the two cases, even with grace periods.
	time.Sleep(3 * time.Second)

	// Generating a second root. This one isn't the default.
	beforeNewCAGeneration := time.Now().Add(-2 * time.Second)

	// Generate an internal CA. This one is the default.
	_, err = client.Logical().Write("pki/root/generate/internal", map[string]interface{}{
		"ttl":         "40h",
		"common_name": "Root X1",
		"key_type":    "ec",
		"issuer_name": "new-root",
	})
	require.NoError(t, err)

	// As above.
	afterNewCAGeneration := time.Now().Add(2 * time.Second)

	// New root isn't the default, so it has fewer paths.
	for _, path := range []string{"pki/issuer/new-root/json", "pki/issuer/new-root/crl", "pki/issuer/new-root/crl/delta"} {
		t.Logf("path: %v", path)
		field := "certificate"
		if strings.HasPrefix(path, "pki/issuer") && strings.Contains(path, "/crl") {
			field = "crl"
		}

		// Reading the CA should work, without a header.
		resp, err := client.Logical().Read(path)
		require.NoError(t, err)
		require.NotNil(t, resp)
		require.NotNil(t, resp.Data)
		require.NotEmpty(t, resp.Data[field])

		// Ensure that the CA is returned correctly if we give it the old time.
		client.AddHeader("If-Modified-Since", beforeNewCAGeneration.Format(time.RFC1123))
		resp, err = client.Logical().Read(path)
		require.NoError(t, err)
		require.NotNil(t, resp)
		require.NotNil(t, resp.Data)
		require.NotEmpty(t, resp.Data[field])
		client.SetHeaders(lastHeaders)
		lastHeaders = client.Headers()

		// Ensure that the CA is elided if we give it the present time (plus a
		// grace window).
		client.AddHeader("If-Modified-Since", afterNewCAGeneration.Format(time.RFC1123))
		t.Logf("headers: %v", client.Headers())
		resp, err = client.Logical().Read(path)
		require.NoError(t, err)
		require.Nil(t, resp)
		client.SetHeaders(lastHeaders)
		lastHeaders = client.Headers()
	}

	// Wait three seconds. This ensures we have adequate grace period
	// to distinguish the two cases, even with grace periods.
	time.Sleep(3 * time.Second)

	// Now swap the default issuers around.
	_, err = client.Logical().Write("pki/config/issuers", map[string]interface{}{
		"default": "new-root",
	})
	require.NoError(t, err)

	// Reading both with the last modified date should return new values.
	for _, path := range []string{"pki/cert/ca", "pki/cert/crl", "pki/issuer/default/json", "pki/issuer/old-root/json", "pki/issuer/new-root/json", "pki/issuer/old-root/crl", "pki/issuer/new-root/crl", "pki/cert/delta-crl", "pki/issuer/old-root/crl/delta", "pki/issuer/new-root/crl/delta"} {
		t.Logf("path: %v", path)
		field := "certificate"
		if strings.HasPrefix(path, "pki/issuer") && strings.Contains(path, "/crl") {
			field = "crl"
		}

		// Ensure that the CA is returned correctly if we give it the old time.
		client.AddHeader("If-Modified-Since", afterOldCAGeneration.Format(time.RFC1123))
		resp, err = client.Logical().Read(path)
		require.NoError(t, err)
		require.NotNil(t, resp)
		require.NotNil(t, resp.Data)
		require.NotEmpty(t, resp.Data[field])
		client.SetHeaders(lastHeaders)
		lastHeaders = client.Headers()

		// Ensure that the CA is returned correctly if we give it the old time.
		client.AddHeader("If-Modified-Since", afterNewCAGeneration.Format(time.RFC1123))
		resp, err = client.Logical().Read(path)
		require.NoError(t, err)
		require.NotNil(t, resp)
		require.NotNil(t, resp.Data)
		require.NotEmpty(t, resp.Data[field])
		client.SetHeaders(lastHeaders)
		lastHeaders = client.Headers()
	}

	// Wait for things to settle, record the present time, and wait for the
	// clock to definitely tick over again.
	time.Sleep(2 * time.Second)
	preRevocationTimestamp := time.Now()
	time.Sleep(2 * time.Second)

	// The above tests should say everything is cached.
	for _, path := range []string{"pki/cert/ca", "pki/cert/crl", "pki/issuer/default/json", "pki/issuer/old-root/json", "pki/issuer/new-root/json", "pki/issuer/old-root/crl", "pki/issuer/new-root/crl", "pki/cert/delta-crl", "pki/issuer/old-root/crl/delta", "pki/issuer/new-root/crl/delta"} {
		t.Logf("path: %v", path)

		// Ensure that the CA is returned correctly if we give it the new time.
		client.AddHeader("If-Modified-Since", preRevocationTimestamp.Format(time.RFC1123))
		resp, err = client.Logical().Read(path)
		require.NoError(t, err)
		require.Nil(t, resp)
		client.SetHeaders(lastHeaders)
		lastHeaders = client.Headers()
	}

	// We could generate some leaves and verify the revocation updates the
	// CRL. But, revoking the issuer behaves the same, so let's do that
	// instead.
	_, err = client.Logical().Write("pki/issuer/old-root/revoke", map[string]interface{}{})
	require.NoError(t, err)

	// CA should still be valid.
	for _, path := range []string{"pki/cert/ca", "pki/issuer/default/json", "pki/issuer/old-root/json", "pki/issuer/new-root/json"} {
		t.Logf("path: %v", path)

		// Ensure that the CA is returned correctly if we give it the old time.
		client.AddHeader("If-Modified-Since", preRevocationTimestamp.Format(time.RFC1123))
		resp, err = client.Logical().Read(path)
		require.NoError(t, err)
		require.Nil(t, resp)
		client.SetHeaders(lastHeaders)
		lastHeaders = client.Headers()
	}

	// CRL should be invalidated
	for _, path := range []string{"pki/cert/crl", "pki/issuer/old-root/crl", "pki/issuer/new-root/crl", "pki/cert/delta-crl", "pki/issuer/old-root/crl/delta", "pki/issuer/new-root/crl/delta"} {
		t.Logf("path: %v", path)
		field := "certificate"
		if strings.HasPrefix(path, "pki/issuer") && strings.Contains(path, "/crl") {
			field = "crl"
		}

		client.AddHeader("If-Modified-Since", preRevocationTimestamp.Format(time.RFC1123))
		resp, err = client.Logical().Read(path)
		require.NoError(t, err)
		require.NotNil(t, resp)
		require.NotNil(t, resp.Data)
		require.NotEmpty(t, resp.Data[field])
		client.SetHeaders(lastHeaders)
		lastHeaders = client.Headers()
	}

	// If we send some time in the future, everything should be cached again!
	futureTime := time.Now().Add(30 * time.Second)
	for _, path := range []string{"pki/cert/ca", "pki/cert/crl", "pki/issuer/default/json", "pki/issuer/old-root/json", "pki/issuer/new-root/json", "pki/issuer/old-root/crl", "pki/issuer/new-root/crl", "pki/cert/delta-crl", "pki/issuer/old-root/crl/delta", "pki/issuer/new-root/crl/delta"} {
		t.Logf("path: %v", path)

		// Ensure that the CA is returned correctly if we give it the new time.
		client.AddHeader("If-Modified-Since", futureTime.Format(time.RFC1123))
		resp, err = client.Logical().Read(path)
		require.NoError(t, err)
		require.Nil(t, resp)
		client.SetHeaders(lastHeaders)
		lastHeaders = client.Headers()
	}

	beforeThreeWaySwap := time.Now().Add(-2 * time.Second)

	// Now, do a three-way swap of names (old->tmp; new->old; tmp->new). This
	// should result in all names/CRLs being invalidated.
	_, err = client.Logical().JSONMergePatch(ctx, "pki/issuer/old-root", map[string]interface{}{
		"issuer_name": "tmp-root",
	})
	require.NoError(t, err)
	_, err = client.Logical().JSONMergePatch(ctx, "pki/issuer/new-root", map[string]interface{}{
		"issuer_name": "old-root",
	})
	require.NoError(t, err)
	_, err = client.Logical().JSONMergePatch(ctx, "pki/issuer/tmp-root", map[string]interface{}{
		"issuer_name": "new-root",
	})
	require.NoError(t, err)

	afterThreeWaySwap := time.Now().Add(2 * time.Second)

	for _, path := range []string{"pki/cert/ca", "pki/cert/crl", "pki/issuer/default/json", "pki/issuer/old-root/json", "pki/issuer/new-root/json", "pki/issuer/old-root/crl", "pki/issuer/new-root/crl", "pki/cert/delta-crl", "pki/issuer/old-root/crl/delta", "pki/issuer/new-root/crl/delta"} {
		t.Logf("path: %v", path)
		field := "certificate"
		if strings.HasPrefix(path, "pki/issuer") && strings.Contains(path, "/crl") {
			field = "crl"
		}

		// Ensure that the CA is returned if we give it the pre-update time.
		client.AddHeader("If-Modified-Since", beforeThreeWaySwap.Format(time.RFC1123))
		resp, err = client.Logical().Read(path)
		require.NoError(t, err)
		require.NotNil(t, resp)
		require.NotNil(t, resp.Data)
		require.NotEmpty(t, resp.Data[field])
		client.SetHeaders(lastHeaders)
		lastHeaders = client.Headers()

		// Ensure that the CA is elided correctly if we give it the after time.
		client.AddHeader("If-Modified-Since", afterThreeWaySwap.Format(time.RFC1123))
		resp, err = client.Logical().Read(path)
		require.NoError(t, err)
		require.Nil(t, resp)
		client.SetHeaders(lastHeaders)
		lastHeaders = client.Headers()
	}

	// Finally, rebuild the delta CRL and ensure that only that is
	// invalidated. We first need to enable it though, and wait for
	// all CRLs to rebuild.
	_, err = client.Logical().Write("pki/config/crl", map[string]interface{}{
		"auto_rebuild": true,
		"enable_delta": true,
	})
	require.NoError(t, err)
	time.Sleep(4 * time.Second)
	beforeDeltaRotation := time.Now().Add(-2 * time.Second)

	resp, err = client.Logical().Read("pki/crl/rotate-delta")
	require.NoError(t, err)
	require.NotNil(t, resp)
	require.NotNil(t, resp.Data)
	require.Equal(t, resp.Data["success"], true)

	afterDeltaRotation := time.Now().Add(2 * time.Second)

	for _, path := range []string{"pki/cert/ca", "pki/cert/crl", "pki/issuer/default/json", "pki/issuer/old-root/json", "pki/issuer/new-root/json", "pki/issuer/old-root/crl", "pki/issuer/new-root/crl"} {
		t.Logf("path: %v", path)

		for _, when := range []time.Time{beforeDeltaRotation, afterDeltaRotation} {
			client.AddHeader("If-Modified-Since", when.Format(time.RFC1123))
			resp, err = client.Logical().Read(path)
			require.NoError(t, err)
			require.Nil(t, resp)
			client.SetHeaders(lastHeaders)
			lastHeaders = client.Headers()
		}
	}

	for _, path := range []string{"pki/cert/delta-crl", "pki/issuer/old-root/crl/delta", "pki/issuer/new-root/crl/delta"} {
		t.Logf("path: %v", path)
		field := "certificate"
		if strings.HasPrefix(path, "pki/issuer") && strings.Contains(path, "/crl") {
			field = "crl"
		}

		// Ensure that the CRL is present if we give it the pre-update time.
		client.AddHeader("If-Modified-Since", beforeDeltaRotation.Format(time.RFC1123))
		resp, err = client.Logical().Read(path)
		require.NoError(t, err)
		require.NotNil(t, resp)
		require.NotNil(t, resp.Data)
		require.NotEmpty(t, resp.Data[field])
		client.SetHeaders(lastHeaders)
		lastHeaders = client.Headers()

		client.AddHeader("If-Modified-Since", afterDeltaRotation.Format(time.RFC1123))
		resp, err = client.Logical().Read(path)
		require.NoError(t, err)
		require.Nil(t, resp)
		client.SetHeaders(lastHeaders)
		lastHeaders = client.Headers()
	}
}

func TestBackend_InitializeCertificateCounts(t *testing.T) {
	t.Parallel()
	b, s := CreateBackendWithStorage(t)
	ctx := context.Background()

	// Set up an Issuer and Role
	// We need a root certificate to write/revoke certificates with
	resp, err := CBWrite(b, s, "root/generate/internal", map[string]interface{}{
		"common_name": "myvault.com",
	})
	if err != nil {
		t.Fatal(err)
	}
	if resp == nil {
		t.Fatal("expected ca info")
	}

	// Create a role
	_, err = CBWrite(b, s, "roles/example", map[string]interface{}{
		"allowed_domains":    "myvault.com",
		"allow_bare_domains": true,
		"allow_subdomains":   true,
		"max_ttl":            "2h",
	})
	if err != nil {
		t.Fatal(err)
	}

	// Put certificates A, B, C, D, E in backend
	var certificates []string = []string{"a", "b", "c", "d", "e"}
	serials := make([]string, 5)
	for i, cn := range certificates {
		resp, err = CBWrite(b, s, "issue/example", map[string]interface{}{
			"common_name": cn + ".myvault.com",
		})
		if err != nil {
			t.Fatal(err)
		}
		serials[i] = resp.Data["serial_number"].(string)
	}

	// Turn on certificate counting:
	CBWrite(b, s, "config/auto-tidy", map[string]interface{}{
		"maintain_stored_certificate_counts":       true,
		"publish_stored_certificate_count_metrics": false,
	})
	// Assert initialize from clean is correct:
	b.initializeStoredCertificateCounts(ctx)

	// Revoke certificates A + B
	revocations := serials[0:2]
	for _, key := range revocations {
		resp, err = CBWrite(b, s, "revoke", map[string]interface{}{
			"serial_number": key,
		})
		if err != nil {
			t.Fatal(err)
		}
	}

	if atomic.LoadUint32(b.certCount) != 6 {
		t.Fatalf("Failed to count six certificates root,A,B,C,D,E, instead counted %d certs", atomic.LoadUint32(b.certCount))
	}
	if atomic.LoadUint32(b.revokedCertCount) != 2 {
		t.Fatalf("Failed to count two revoked certificates A+B, instead counted %d certs", atomic.LoadUint32(b.revokedCertCount))
	}

	// Simulates listing while initialize in progress, by "restarting it"
	atomic.StoreUint32(b.certCount, 0)
	atomic.StoreUint32(b.revokedCertCount, 0)
	b.certsCounted.Store(false)

	// Revoke certificates C, D
	dirtyRevocations := serials[2:4]
	for _, key := range dirtyRevocations {
		resp, err = CBWrite(b, s, "revoke", map[string]interface{}{
			"serial_number": key,
		})
		if err != nil {
			t.Fatal(err)
		}
	}

	// Put certificates F, G in the backend
	dirtyCertificates := []string{"f", "g"}
	for _, cn := range dirtyCertificates {
		resp, err = CBWrite(b, s, "issue/example", map[string]interface{}{
			"common_name": cn + ".myvault.com",
		})
		if err != nil {
			t.Fatal(err)
		}
	}

	// Run initialize
	b.initializeStoredCertificateCounts(ctx)

	// Test certificate count
	if atomic.LoadUint32(b.certCount) != 8 {
		t.Fatalf("Failed to initialize count of certificates root, A,B,C,D,E,F,G counted %d certs", *(b.certCount))
	}

	if atomic.LoadUint32(b.revokedCertCount) != 4 {
		t.Fatalf("Failed to count revoked certificates A,B,C,D counted %d certs", *(b.revokedCertCount))
	}

	return
}

// Verify that our default values are consistent when creating an issuer and when we do an
// empty POST update to it. This will hopefully identify if we have different default values
// for fields across the two APIs.
func TestBackend_VerifyIssuerUpdateDefaultsMatchCreation(t *testing.T) {
	t.Parallel()
	b, s := CreateBackendWithStorage(t)

	resp, err := CBWrite(b, s, "root/generate/internal", map[string]interface{}{
		"common_name": "myvault.com",
	})
	requireSuccessNonNilResponse(t, resp, err, "failed generating root issuer")

	resp, err = CBRead(b, s, "issuer/default")
	requireSuccessNonNilResponse(t, resp, err, "failed reading default issuer")
	preUpdateValues := resp.Data

	// This field gets reset during issuer update to the empty string
	// (meaning Go will auto-detect the rev-sig-algo).
	preUpdateValues["revocation_signature_algorithm"] = ""

	resp, err = CBWrite(b, s, "issuer/default", map[string]interface{}{})
	requireSuccessNonNilResponse(t, resp, err, "failed updating default issuer with no values")

	resp, err = CBRead(b, s, "issuer/default")
	requireSuccessNonNilResponse(t, resp, err, "failed reading default issuer")
	postUpdateValues := resp.Data

	require.Equal(t, preUpdateValues, postUpdateValues,
		"A value was updated based on the empty update of an issuer, "+
			"most likely we have a different set of field parameters across create and update of issuers.")
}

func TestBackend_VerifyPSSKeysIssuersFailImport(t *testing.T) {
	t.Parallel()
	b, s := CreateBackendWithStorage(t)

	// PKCS8 parsing fails on this key due to rsaPSS OID
	rsaOIDKey := `
-----BEGIN PRIVATE KEY-----
MIIEugIBADALBgkqhkiG9w0BAQoEggSmMIIEogIBAAKCAQEAtN0/NPuJHLuyEdBr
tUikXoXOV741XZcNvLAIVBIqDA0ege2gXt9A15FGUI4X3u6kT16Fl6MRdtUZ/qNS
Vs15nK9A1PI/AVekMgTVFTnoCzs550CKN8iRk9Om+lwHimpyXxKkFW69v8fsXwKE
Bsz69jjT7HV9VZQ7fQhmE79brAMuwKP1fUQKdHq5OBKtQ7Cl3Gmipp0izCsVuQIE
kBHvT3UUgyaSp2n+FONpOiyuBoYUH5tVEv9sZzBqSsrYBJYF+GvfnFy9AcTdqRe2
VX2SjjWjDF84T30OBA798gIFIPwu9R4OjWOlPeh2bo2kGeo3AITjwFZ28m7kS7kc
OtvHpwIDAQABAoIBAFQxmjbj0RQbG+3HBBzD0CBgUYnu9ZC3vKFVoMriGci6YrVB
FSKU8u5mpkDhpKMWnE6GRdItCvgyg4NSLAZUaIRT4O5ARqwtTDYsobTb2/U+gNnx
5WXKbFpQcK6jIK+ClfNEDjYb8yDPxG0GEsfHrBvqoFy25L1t37N4sWwH7HjJyZIe
Hbqx4NVDur9qgqaUwkfSeufn4ycHqFtkzKNzCUarDkST9cxE6/1AKfhl09PPuMEa
lAY2JLiEplQL5sh9cxG5FObJbutJo5EIhR2OdM0VcPf0MTD9LXKRoGR3SNlG7IlS
llJzBjlh4J1ByMX32btKMHzEvlhyrMI90E1SEGECgYEAx1yDQWe4/b1MBqCxA3d0
20dDmUHSRQFhkd/Mzkl5dPzRkG42W3ryNbMKdeuL0ZgK9AhfaLCjcj1i+44O7dHb
qBTVwfRrer2uoQVCqqJ6z8PGxPJJxTaqh9QuJxkoQ0i43ZNPcjc2M2sWLn+lkkdE
MaGMiyrmjIQEC6tmgCtZ1VUCgYEA6D9xoT9VuAnQjDvW2tO5N2U2H/8ZyRd1pC3z
H1CzjwShhxsP4YOUaVdw59K95JL4SMxSmpRrhthlW3cRaiT/exBcXLEvz0Qu0OhW
a6155ZFjK3UaLDKlwvmtuoAsuAFqX084LO0B1oxvUJESgyPncQ36fv2lZGV7A66z
Uo+BKQsCgYB2yGBMMAjA5nDN4iCV+C7gF+3m+pjWFKSVzcqxfoWndptGeuRYTUDT
TgIFkHqWPwkHrZVrQxOflYPMbi/m8wr1crSKA5+mWi4aMpAuKvERqYxc/B+IKbIh
jAKTuSGMNWAwZP0JCGx65mso+VUleuDe0Wpz4PPM9TuT2GQSKcI0oQKBgHAHcouC
npmo+lU65DgoWzaydrpWdpy+2Tt6AsW/Su4ZIMWoMy/oJaXuzQK2cG0ay/NpxArW
v0uLhNDrDZZzBF3blYIM4nALhr205UMJqjwntnuXACoDwFvdzoShIXEdFa+l6gYZ
yYIxudxWLmTd491wDb5GIgrcvMsY8V1I5dfjAoGAM9g2LtdqgPgK33dCDtZpBm8m
y4ri9PqHxnpps9WJ1dO6MW/YbW+a7vbsmNczdJ6XNLEfy2NWho1dw3xe7ztFVDjF
cWNUzs1+/6aFsi41UX7EFn3zAFhQUPxT59hXspuWuKbRAWc5fMnxbCfI/Cr8wTLJ
E/0kiZ4swUMyI4tYSbM=
-----END PRIVATE KEY-----
`
	_, err := CBWrite(b, s, "issuers/import/bundle", map[string]interface{}{
		"pem_bundle": rsaOIDKey,
	})
	require.Error(t, err, "expected error importing PKCS8 rsaPSS OID key")

	_, err = CBWrite(b, s, "keys/import", map[string]interface{}{
		"key": rsaOIDKey,
	})
	require.Error(t, err, "expected error importing PKCS8 rsaPSS OID key")

	// Importing a cert with rsaPSS OID should also fail
	rsaOIDCert := `
-----BEGIN CERTIFICATE-----
MIIDfjCCAjGgAwIBAgIBATBCBgkqhkiG9w0BAQowNaAPMA0GCWCGSAFlAwQCAQUA
oRwwGgYJKoZIhvcNAQEIMA0GCWCGSAFlAwQCAQUAogQCAgDeMBMxETAPBgNVBAMM
CHJvb3Qtb2xkMB4XDTIyMDkxNjE0MDEwM1oXDTIzMDkyNjE0MDEwM1owEzERMA8G
A1UEAwwIcm9vdC1vbGQwggEgMAsGCSqGSIb3DQEBCgOCAQ8AMIIBCgKCAQEAtN0/
NPuJHLuyEdBrtUikXoXOV741XZcNvLAIVBIqDA0ege2gXt9A15FGUI4X3u6kT16F
l6MRdtUZ/qNSVs15nK9A1PI/AVekMgTVFTnoCzs550CKN8iRk9Om+lwHimpyXxKk
FW69v8fsXwKEBsz69jjT7HV9VZQ7fQhmE79brAMuwKP1fUQKdHq5OBKtQ7Cl3Gmi
pp0izCsVuQIEkBHvT3UUgyaSp2n+FONpOiyuBoYUH5tVEv9sZzBqSsrYBJYF+Gvf
nFy9AcTdqRe2VX2SjjWjDF84T30OBA798gIFIPwu9R4OjWOlPeh2bo2kGeo3AITj
wFZ28m7kS7kcOtvHpwIDAQABo3UwczAdBgNVHQ4EFgQUVGkTAUJ8inxIVGBlfxf4
cDhRSnowHwYDVR0jBBgwFoAUVGkTAUJ8inxIVGBlfxf4cDhRSnowDAYDVR0TBAUw
AwEB/zAOBgNVHQ8BAf8EBAMCAYYwEwYDVR0lBAwwCgYIKwYBBQUHAwEwQgYJKoZI
hvcNAQEKMDWgDzANBglghkgBZQMEAgEFAKEcMBoGCSqGSIb3DQEBCDANBglghkgB
ZQMEAgEFAKIEAgIA3gOCAQEAQZ3iQ3NjvS4FYJ5WG41huZI0dkvNFNan+ZYWlYHJ
MIQhbFogb/UQB0rlsuldG0+HF1RDXoYNuThfzt5hiBWYEtMBNurezvnOn4DF0hrl
Uk3sBVnvTalVXg+UVjqh9hBGB75JYJl6a5Oa2Zrq++4qGNwjd0FqgnoXzqS5UGuB
TJL8nlnXPuOIK3VHoXEy7l9GtvEzKcys0xa7g1PYpaJ5D2kpbBJmuQGmU6CDcbP+
m0hI4QDfVfHtnBp2VMCvhj0yzowtwF4BFIhv4EXZBU10mzxVj0zyKKft9++X8auH
nebuK22ZwzbPe4NhOvAdfNDElkrrtGvTnzkDB7ezPYjelA==
-----END CERTIFICATE-----
`
	_, err = CBWrite(b, s, "issuers/import/bundle", map[string]interface{}{
		"pem_bundle": rsaOIDCert,
	})
	require.Error(t, err, "expected error importing PKCS8 rsaPSS OID cert")

	_, err = CBWrite(b, s, "issuers/import/bundle", map[string]interface{}{
		"pem_bundle": rsaOIDKey + "\n" + rsaOIDCert,
	})
	require.Error(t, err, "expected error importing PKCS8 rsaPSS OID key+cert")

	_, err = CBWrite(b, s, "issuers/import/bundle", map[string]interface{}{
		"pem_bundle": rsaOIDCert + "\n" + rsaOIDKey,
	})
	require.Error(t, err, "expected error importing PKCS8 rsaPSS OID cert+key")

	// After all these errors, we should have zero issuers and keys.
	resp, err := CBList(b, s, "issuers")
	require.NoError(t, err)
	require.Equal(t, nil, resp.Data["keys"])

	resp, err = CBList(b, s, "keys")
	require.NoError(t, err)
	require.Equal(t, nil, resp.Data["keys"])

	// If we create a new PSS root, we should be able to issue an intermediate
	// under it.
	resp, err = CBWrite(b, s, "root/generate/exported", map[string]interface{}{
		"use_pss":     "true",
		"common_name": "root x1 - pss",
		"key_type":    "ec",
	})
	require.NoError(t, err)
	require.NotNil(t, resp)
	require.NotNil(t, resp.Data)
	require.NotEmpty(t, resp.Data["certificate"])
	require.NotEmpty(t, resp.Data["private_key"])

	resp, err = CBWrite(b, s, "intermediate/generate/exported", map[string]interface{}{
		"use_pss":     "true",
		"common_name": "int x1 - pss",
		"key_type":    "ec",
	})
	require.NoError(t, err)
	require.NotNil(t, resp)
	require.NotNil(t, resp.Data)
	require.NotEmpty(t, resp.Data["csr"])
	require.NotEmpty(t, resp.Data["private_key"])

	resp, err = CBWrite(b, s, "issuer/default/sign-intermediate", map[string]interface{}{
		"use_pss":     "true",
		"common_name": "int x1 - pss",
		"csr":         resp.Data["csr"].(string),
	})
	require.NoError(t, err)
	require.NotNil(t, resp)
	require.NotNil(t, resp.Data)
	require.NotEmpty(t, resp.Data["certificate"])

	resp, err = CBWrite(b, s, "issuers/import/bundle", map[string]interface{}{
		"pem_bundle": resp.Data["certificate"].(string),
	})
	require.NoError(t, err)

	// Finally, if we were to take an rsaPSS OID'd CSR and use it against this
	// mount, it will fail.
	_, err = CBWrite(b, s, "roles/testing", map[string]interface{}{
		"allow_any_name": true,
		"ttl":            "85s",
		"key_type":       "any",
	})
	require.NoError(t, err)

	// Issuing a leaf from a CSR with rsaPSS OID should fail...
	rsaOIDCSR := `-----BEGIN CERTIFICATE REQUEST-----
MIICkTCCAUQCAQAwGTEXMBUGA1UEAwwOcmFuY2hlci5teS5vcmcwggEgMAsGCSqG
SIb3DQEBCgOCAQ8AMIIBCgKCAQEAtzHuGEUK55lXI08yp9DXoye9yCZbkJZO+Hej
1TWGEkbX4hzauRJeNp2+wn8xU5y8ITjWSIXEVDHeezosLCSy0Y2QT7/V45zWPUYY
ld0oUnPiwsb9CPFlBRFnX3dO9SS5MONIrNCJGKXmLdF3lgSl8zPT6J/hWM+JBjHO
hBzK6L8IYwmcEujrQfnOnOztzgMEBJtWG8rnI8roz1adpczTddDKGymh2QevjhlL
X9CLeYSSQZInOMsgaDYl98Hn00K5x0CBp8ADzzXtaPSQ9nsnihN8VvZ/wHw6YbBS
BSHa6OD+MrYnw3Sao6/YgBRNT2glIX85uro4ARW9zGB9/748dwIDAQABoAAwQgYJ
KoZIhvcNAQEKMDWgDzANBglghkgBZQMEAgEFAKEcMBoGCSqGSIb3DQEBCDANBglg
hkgBZQMEAgEFAKIEAgIA3gOCAQEARGAa0HiwzWCpvAdLOVc4/srEyOYFZPLbtv+Y
ezZIaUBNaWhOvkunqpa48avmcbGlji7r6fxJ5sT28lHt7ODWcJfn1XPAnqesXErm
EBuOIhCv6WiwVyGeTVynuHYkHyw3rIL/zU7N8+zIFV2G2M1UAv5D/eyh/74cr9Of
+nvm9jAbkHix8UwOBCFY2LLNl6bXvbIeJEdDOEtA9UmDXs8QGBg4lngyqcE2Z7rz
+5N/x4guMk2FqblbFGiCc5fLB0Gp6lFFOqhX9Q8nLJ6HteV42xGJUUtsFpppNCRm
82dGIH2PTbXZ0k7iAAwLaPjzOv1v58Wq90o35d4iEsOfJ8v98Q==
-----END CERTIFICATE REQUEST-----`

	_, err = CBWrite(b, s, "issuer/default/sign/testing", map[string]interface{}{
		"common_name": "example.com",
		"csr":         rsaOIDCSR,
	})
	require.Error(t, err)

	_, err = CBWrite(b, s, "issuer/default/sign-verbatim", map[string]interface{}{
		"common_name": "example.com",
		"use_pss":     true,
		"csr":         rsaOIDCSR,
	})
	require.Error(t, err)

	_, err = CBWrite(b, s, "issuer/default/sign-intermediate", map[string]interface{}{
		"common_name": "faulty x1 - pss",
		"use_pss":     true,
		"csr":         rsaOIDCSR,
	})
	require.Error(t, err)

	// Vault has a weird API for signing self-signed certificates. Ensure
	// that doesn't accept rsaPSS OID'd certificates either.
	_, err = CBWrite(b, s, "issuer/default/sign-self-issued", map[string]interface{}{
		"use_pss":     true,
		"certificate": rsaOIDCert,
	})
	require.Error(t, err)

	// Issuing a regular leaf should succeed.
	_, err = CBWrite(b, s, "roles/testing", map[string]interface{}{
		"allow_any_name": true,
		"ttl":            "85s",
		"key_type":       "rsa",
		"use_pss":        "true",
	})
	require.NoError(t, err)

	resp, err = CBWrite(b, s, "issuer/default/issue/testing", map[string]interface{}{
		"common_name": "example.com",
		"use_pss":     "true",
	})
	requireSuccessNonNilResponse(t, resp, err, "failed to issue PSS leaf")
}

func TestPKI_EmptyCRLConfigUpgraded(t *testing.T) {
	t.Parallel()
	b, s := CreateBackendWithStorage(t)

	// Write an empty CRLConfig into storage.
	crlConfigEntry, err := logical.StorageEntryJSON("config/crl", &crlConfig{})
	require.NoError(t, err)
	err = s.Put(ctx, crlConfigEntry)
	require.NoError(t, err)

	resp, err := CBRead(b, s, "config/crl")
	require.NoError(t, err)
	require.NotNil(t, resp)
	require.NotNil(t, resp.Data)
	require.Equal(t, resp.Data["expiry"], defaultCrlConfig.Expiry)
	require.Equal(t, resp.Data["disable"], defaultCrlConfig.Disable)
	require.Equal(t, resp.Data["ocsp_disable"], defaultCrlConfig.OcspDisable)
	require.Equal(t, resp.Data["auto_rebuild"], defaultCrlConfig.AutoRebuild)
	require.Equal(t, resp.Data["auto_rebuild_grace_period"], defaultCrlConfig.AutoRebuildGracePeriod)
	require.Equal(t, resp.Data["enable_delta"], defaultCrlConfig.EnableDelta)
	require.Equal(t, resp.Data["delta_rebuild_interval"], defaultCrlConfig.DeltaRebuildInterval)
}

func TestPKI_ListRevokedCerts(t *testing.T) {
	t.Parallel()
	b, s := CreateBackendWithStorage(t)

	// Test empty cluster
	resp, err := CBList(b, s, "certs/revoked")
	requireSuccessNonNilResponse(t, resp, err, "failed listing empty cluster")
	require.Empty(t, resp.Data, "response map contained data that we did not expect")

	// Set up a mount that we can revoke under (We will create 3 leaf certs, 2 of which will be revoked)
	resp, err = CBWrite(b, s, "root/generate/internal", map[string]interface{}{
		"common_name": "test.com",
		"key_type":    "ec",
	})
	requireSuccessNonNilResponse(t, resp, err, "error generating root CA")
	requireFieldsSetInResp(t, resp, "serial_number")
	issuerSerial := resp.Data["serial_number"]

	resp, err = CBWrite(b, s, "roles/test", map[string]interface{}{
		"allowed_domains":  "test.com",
		"allow_subdomains": "true",
		"max_ttl":          "1h",
	})
	requireSuccessNonNilResponse(t, resp, err, "error setting up pki role")

	resp, err = CBWrite(b, s, "issue/test", map[string]interface{}{
		"common_name": "test1.test.com",
	})
	requireSuccessNonNilResponse(t, resp, err, "error issuing cert 1")
	requireFieldsSetInResp(t, resp, "serial_number")
	serial1 := resp.Data["serial_number"]

	resp, err = CBWrite(b, s, "issue/test", map[string]interface{}{
		"common_name": "test2.test.com",
	})
	requireSuccessNonNilResponse(t, resp, err, "error issuing cert 2")
	requireFieldsSetInResp(t, resp, "serial_number")
	serial2 := resp.Data["serial_number"]

	resp, err = CBWrite(b, s, "issue/test", map[string]interface{}{
		"common_name": "test3.test.com",
	})
	requireSuccessNonNilResponse(t, resp, err, "error issuing cert 2")
	requireFieldsSetInResp(t, resp, "serial_number")
	serial3 := resp.Data["serial_number"]

	resp, err = CBWrite(b, s, "revoke", map[string]interface{}{"serial_number": serial1})
	requireSuccessNonNilResponse(t, resp, err, "error revoking cert 1")

	resp, err = CBWrite(b, s, "revoke", map[string]interface{}{"serial_number": serial2})
	requireSuccessNonNilResponse(t, resp, err, "error revoking cert 2")

	// Test that we get back the expected revoked serial numbers.
	resp, err = CBList(b, s, "certs/revoked")
	requireSuccessNonNilResponse(t, resp, err, "failed listing revoked certs")
	requireFieldsSetInResp(t, resp, "keys")
	revokedKeys := resp.Data["keys"].([]string)

	require.Contains(t, revokedKeys, serial1)
	require.Contains(t, revokedKeys, serial2)
	require.Equal(t, 2, len(revokedKeys), "Expected 2 revoked entries got %d: %v", len(revokedKeys), revokedKeys)

	// Test that listing our certs returns a different response
	resp, err = CBList(b, s, "certs")
	requireSuccessNonNilResponse(t, resp, err, "failed listing written certs")
	requireFieldsSetInResp(t, resp, "keys")
	certKeys := resp.Data["keys"].([]string)

	require.Contains(t, certKeys, serial1)
	require.Contains(t, certKeys, serial2)
	require.Contains(t, certKeys, serial3)
	require.Contains(t, certKeys, issuerSerial)
	require.Equal(t, 4, len(certKeys), "Expected 4 cert entries got %d: %v", len(certKeys), certKeys)
}

func TestPKI_TemplatedAIAs(t *testing.T) {
	t.Parallel()
	b, s := CreateBackendWithStorage(t)

	// Setting templated AIAs should succeed.
	_, err := CBWrite(b, s, "config/cluster", map[string]interface{}{
		"path":     "http://localhost:8200/v1/pki",
		"aia_path": "http://localhost:8200/cdn/pki",
	})
	require.NoError(t, err)

	aiaData := map[string]interface{}{
		"crl_distribution_points": "{{cluster_path}}/issuer/{{issuer_id}}/crl/der",
		"issuing_certificates":    "{{cluster_aia_path}}/issuer/{{issuer_id}}/der",
		"ocsp_servers":            "{{cluster_path}}/ocsp",
		"enable_templating":       true,
	}
	_, err = CBWrite(b, s, "config/urls", aiaData)
	require.NoError(t, err)

	// But root generation will fail.
	rootData := map[string]interface{}{
		"common_name": "Long-Lived Root X1",
		"issuer_name": "long-root-x1",
		"key_type":    "ec",
	}
	_, err = CBWrite(b, s, "root/generate/internal", rootData)
	require.Error(t, err)
	require.Contains(t, err.Error(), "unable to parse AIA URL")

	// Clearing the config and regenerating the root should succeed.
	_, err = CBWrite(b, s, "config/urls", map[string]interface{}{
		"crl_distribution_points": "",
		"issuing_certificates":    "",
		"ocsp_servers":            "",
		"enable_templating":       false,
	})
	require.NoError(t, err)
	resp, err := CBWrite(b, s, "root/generate/internal", rootData)
	requireSuccessNonNilResponse(t, resp, err)
	issuerId := string(resp.Data["issuer_id"].(issuerID))

	// Now write the original AIA config and sign a leaf.
	_, err = CBWrite(b, s, "config/urls", aiaData)
	require.NoError(t, err)
	_, err = CBWrite(b, s, "roles/testing", map[string]interface{}{
		"allow_any_name": "true",
		"key_type":       "ec",
		"ttl":            "50m",
	})
	require.NoError(t, err)
	resp, err = CBWrite(b, s, "issue/testing", map[string]interface{}{
		"common_name": "example.com",
	})
	requireSuccessNonNilResponse(t, resp, err)

	// Validate the AIA info is correctly templated.
	cert := parseCert(t, resp.Data["certificate"].(string))
	require.Equal(t, cert.OCSPServer, []string{"http://localhost:8200/v1/pki/ocsp"})
	require.Equal(t, cert.IssuingCertificateURL, []string{"http://localhost:8200/cdn/pki/issuer/" + issuerId + "/der"})
	require.Equal(t, cert.CRLDistributionPoints, []string{"http://localhost:8200/v1/pki/issuer/" + issuerId + "/crl/der"})

	// Modify our issuer to set custom AIAs: these URLs are bad.
	_, err = CBPatch(b, s, "issuer/default", map[string]interface{}{
		"enable_aia_url_templating": "false",
		"crl_distribution_points":   "a",
		"issuing_certificates":      "b",
		"ocsp_servers":              "c",
	})
	require.Error(t, err)

	// These URLs are good.
	_, err = CBPatch(b, s, "issuer/default", map[string]interface{}{
		"enable_aia_url_templating": "false",
		"crl_distribution_points":   "http://localhost/a",
		"issuing_certificates":      "http://localhost/b",
		"ocsp_servers":              "http://localhost/c",
	})

	resp, err = CBWrite(b, s, "issue/testing", map[string]interface{}{
		"common_name": "example.com",
	})
	requireSuccessNonNilResponse(t, resp, err)

	// Validate the AIA info is correctly templated.
	cert = parseCert(t, resp.Data["certificate"].(string))
	require.Equal(t, cert.OCSPServer, []string{"http://localhost/c"})
	require.Equal(t, cert.IssuingCertificateURL, []string{"http://localhost/b"})
	require.Equal(t, cert.CRLDistributionPoints, []string{"http://localhost/a"})

	// These URLs are bad, but will fail at issuance time due to AIA templating.
	resp, err = CBPatch(b, s, "issuer/default", map[string]interface{}{
		"enable_aia_url_templating": "true",
		"crl_distribution_points":   "a",
		"issuing_certificates":      "b",
		"ocsp_servers":              "c",
	})
	requireSuccessNonNilResponse(t, resp, err)
	require.NotEmpty(t, resp.Warnings)
	_, err = CBWrite(b, s, "issue/testing", map[string]interface{}{
		"common_name": "example.com",
	})
	require.Error(t, err)
}

func requireSubjectUserIDAttr(t *testing.T, cert string, target string) {
	xCert := parseCert(t, cert)

	for _, attr := range xCert.Subject.Names {
		var userID string
		if attr.Type.Equal(certutil.SubjectPilotUserIDAttributeOID) {
			if target == "" {
				t.Fatalf("expected no UserID (OID: %v) subject attributes in cert:\n%v", certutil.SubjectPilotUserIDAttributeOID, cert)
			}

			switch aValue := attr.Value.(type) {
			case string:
				userID = aValue
			case []byte:
				userID = string(aValue)
			default:
				t.Fatalf("unknown type for UserID attribute: %v\nCert: %v", attr, cert)
			}

			if userID == target {
				return
			}
		}
	}

	if target != "" {
		t.Fatalf("failed to find UserID (OID: %v) matching %v in cert:\n%v", certutil.SubjectPilotUserIDAttributeOID, target, cert)
	}
}

func TestUserIDsInLeafCerts(t *testing.T) {
	t.Parallel()
	b, s := CreateBackendWithStorage(t)

	// 1. Setup root issuer.
	resp, err := CBWrite(b, s, "root/generate/internal", map[string]interface{}{
		"common_name": "Vault Root CA",
		"key_type":    "ec",
		"ttl":         "7200h",
	})
	requireSuccessNonNilResponse(t, resp, err, "failed generating root issuer")

	// 2. Allow no user IDs.
	resp, err = CBWrite(b, s, "roles/testing", map[string]interface{}{
		"allowed_user_ids": "",
		"key_type":         "ec",
	})
	requireSuccessNonNilResponse(t, resp, err, "failed setting up role")

	// - Issue cert without user IDs should work.
	resp, err = CBWrite(b, s, "issue/testing", map[string]interface{}{
		"common_name": "localhost",
	})
	requireSuccessNonNilResponse(t, resp, err, "failed issuing leaf cert")
	requireSubjectUserIDAttr(t, resp.Data["certificate"].(string), "")

	// - Issue cert with user ID should fail.
	resp, err = CBWrite(b, s, "issue/testing", map[string]interface{}{
		"common_name": "localhost",
		"user_ids":    "humanoid",
	})
	require.Error(t, err)
	require.True(t, resp.IsError())

	// 3. Allow any user IDs.
	resp, err = CBWrite(b, s, "roles/testing", map[string]interface{}{
		"allowed_user_ids": "*",
		"key_type":         "ec",
	})
	requireSuccessNonNilResponse(t, resp, err, "failed setting up role")

	// - Issue cert without user IDs.
	resp, err = CBWrite(b, s, "issue/testing", map[string]interface{}{
		"common_name": "localhost",
	})
	requireSuccessNonNilResponse(t, resp, err, "failed issuing leaf cert")
	requireSubjectUserIDAttr(t, resp.Data["certificate"].(string), "")

	// - Issue cert with one user ID.
	resp, err = CBWrite(b, s, "issue/testing", map[string]interface{}{
		"common_name": "localhost",
		"user_ids":    "humanoid",
	})
	requireSuccessNonNilResponse(t, resp, err, "failed issuing leaf cert")
	requireSubjectUserIDAttr(t, resp.Data["certificate"].(string), "humanoid")

	// - Issue cert with two user IDs.
	resp, err = CBWrite(b, s, "issue/testing", map[string]interface{}{
		"common_name": "localhost",
		"user_ids":    "humanoid,robot",
	})
	requireSuccessNonNilResponse(t, resp, err, "failed issuing leaf cert")
	requireSubjectUserIDAttr(t, resp.Data["certificate"].(string), "humanoid")
	requireSubjectUserIDAttr(t, resp.Data["certificate"].(string), "robot")

	// 4. Allow one specific user ID.
	resp, err = CBWrite(b, s, "roles/testing", map[string]interface{}{
		"allowed_user_ids": "humanoid",
		"key_type":         "ec",
	})
	requireSuccessNonNilResponse(t, resp, err, "failed setting up role")

	// - Issue cert without user IDs.
	resp, err = CBWrite(b, s, "issue/testing", map[string]interface{}{
		"common_name": "localhost",
	})
	requireSuccessNonNilResponse(t, resp, err, "failed issuing leaf cert")
	requireSubjectUserIDAttr(t, resp.Data["certificate"].(string), "")

	// - Issue cert with approved ID.
	resp, err = CBWrite(b, s, "issue/testing", map[string]interface{}{
		"common_name": "localhost",
		"user_ids":    "humanoid",
	})
	requireSuccessNonNilResponse(t, resp, err, "failed issuing leaf cert")
	requireSubjectUserIDAttr(t, resp.Data["certificate"].(string), "humanoid")

	// - Issue cert with non-approved user ID should fail.
	resp, err = CBWrite(b, s, "issue/testing", map[string]interface{}{
		"common_name": "localhost",
		"user_ids":    "robot",
	})
	require.Error(t, err)
	require.True(t, resp.IsError())

	// - Issue cert with one approved and one non-approved should also fail.
	resp, err = CBWrite(b, s, "issue/testing", map[string]interface{}{
		"common_name": "localhost",
		"user_ids":    "humanoid,robot",
	})
	require.Error(t, err)
	require.True(t, resp.IsError())

	// 5. Allow two specific user IDs.
	resp, err = CBWrite(b, s, "roles/testing", map[string]interface{}{
		"allowed_user_ids": "humanoid,robot",
		"key_type":         "ec",
	})
	requireSuccessNonNilResponse(t, resp, err, "failed setting up role")

	// - Issue cert without user IDs.
	resp, err = CBWrite(b, s, "issue/testing", map[string]interface{}{
		"common_name": "localhost",
	})
	requireSuccessNonNilResponse(t, resp, err, "failed issuing leaf cert")
	requireSubjectUserIDAttr(t, resp.Data["certificate"].(string), "")

	// - Issue cert with one approved ID.
	resp, err = CBWrite(b, s, "issue/testing", map[string]interface{}{
		"common_name": "localhost",
		"user_ids":    "humanoid",
	})
	requireSuccessNonNilResponse(t, resp, err, "failed issuing leaf cert")
	requireSubjectUserIDAttr(t, resp.Data["certificate"].(string), "humanoid")

	// - Issue cert with other user ID.
	resp, err = CBWrite(b, s, "issue/testing", map[string]interface{}{
		"common_name": "localhost",
		"user_ids":    "robot",
	})
	requireSuccessNonNilResponse(t, resp, err, "failed issuing leaf cert")
	requireSubjectUserIDAttr(t, resp.Data["certificate"].(string), "robot")

	// - Issue cert with unknown user ID will fail.
	resp, err = CBWrite(b, s, "issue/testing", map[string]interface{}{
		"common_name": "localhost",
		"user_ids":    "robot2",
	})
	require.Error(t, err)
	require.True(t, resp.IsError())

	// - Issue cert with both should succeed.
	resp, err = CBWrite(b, s, "issue/testing", map[string]interface{}{
		"common_name": "localhost",
		"user_ids":    "humanoid,robot",
	})
	requireSuccessNonNilResponse(t, resp, err, "failed issuing leaf cert")
	requireSubjectUserIDAttr(t, resp.Data["certificate"].(string), "humanoid")
	requireSubjectUserIDAttr(t, resp.Data["certificate"].(string), "robot")

	// 6. Use a glob.
	resp, err = CBWrite(b, s, "roles/testing", map[string]interface{}{
		"allowed_user_ids": "human*",
		"key_type":         "ec",
		"use_csr_sans":     true, // setup for further testing.
	})
	requireSuccessNonNilResponse(t, resp, err, "failed setting up role")

	// - Issue cert without user IDs.
	resp, err = CBWrite(b, s, "issue/testing", map[string]interface{}{
		"common_name": "localhost",
	})
	requireSuccessNonNilResponse(t, resp, err, "failed issuing leaf cert")
	requireSubjectUserIDAttr(t, resp.Data["certificate"].(string), "")

	// - Issue cert with approved ID.
	resp, err = CBWrite(b, s, "issue/testing", map[string]interface{}{
		"common_name": "localhost",
		"user_ids":    "humanoid",
	})
	requireSuccessNonNilResponse(t, resp, err, "failed issuing leaf cert")
	requireSubjectUserIDAttr(t, resp.Data["certificate"].(string), "humanoid")

	// - Issue cert with another approved ID.
	resp, err = CBWrite(b, s, "issue/testing", map[string]interface{}{
		"common_name": "localhost",
		"user_ids":    "human",
	})
	requireSuccessNonNilResponse(t, resp, err, "failed issuing leaf cert")
	requireSubjectUserIDAttr(t, resp.Data["certificate"].(string), "human")

	// - Issue cert with literal glob.
	resp, err = CBWrite(b, s, "issue/testing", map[string]interface{}{
		"common_name": "localhost",
		"user_ids":    "human*",
	})
	requireSuccessNonNilResponse(t, resp, err, "failed issuing leaf cert")
	requireSubjectUserIDAttr(t, resp.Data["certificate"].(string), "human*")

	// - Still no robotic certs are allowed; will fail.
	resp, err = CBWrite(b, s, "issue/testing", map[string]interface{}{
		"common_name": "localhost",
		"user_ids":    "robot",
	})
	require.Error(t, err)
	require.True(t, resp.IsError())

	// Create a CSR and validate it works with both sign/ and sign-verbatim.
	csrTemplate := x509.CertificateRequest{
		Subject: pkix.Name{
			CommonName: "localhost",
			ExtraNames: []pkix.AttributeTypeAndValue{
				{
					Type:  certutil.SubjectPilotUserIDAttributeOID,
					Value: "humanoid",
				},
			},
		},
	}
	_, _, csrPem := generateCSR(t, &csrTemplate, "ec", 256)

	// Should work with role-based signing.
	resp, err = CBWrite(b, s, "sign/testing", map[string]interface{}{
		"csr": csrPem,
	})
	requireSuccessNonNilResponse(t, resp, err, "failed issuing leaf cert")
	requireSubjectUserIDAttr(t, resp.Data["certificate"].(string), "humanoid")

	// - Definitely will work with sign-verbatim.
	resp, err = CBWrite(b, s, "sign-verbatim", map[string]interface{}{
		"csr": csrPem,
	})
	requireSuccessNonNilResponse(t, resp, err, "failed issuing leaf cert")
	requireSubjectUserIDAttr(t, resp.Data["certificate"].(string), "humanoid")
}

var (
	initTest  sync.Once
	rsaCAKey  string
	rsaCACert string
	ecCAKey   string
	ecCACert  string
	edCAKey   string
	edCACert  string
)<|MERGE_RESOLUTION|>--- conflicted
+++ resolved
@@ -3976,12 +3976,9 @@
 			"missing_issuer_cert_count":             json.Number("0"),
 			"current_cert_store_count":              json.Number("0"),
 			"current_revoked_cert_count":            json.Number("0"),
-<<<<<<< HEAD
-			"internal_backend_uuid":                 backendUUID,
-=======
 			"revocation_queue_deleted_count":        json.Number("0"),
 			"cross_revoked_cert_deleted_count":      json.Number("0"),
->>>>>>> af131ae1
+			"internal_backend_uuid":                 backendUUID,
 		}
 		// Let's copy the times from the response so that we can use deep.Equal()
 		timeStarted, ok := tidyStatus.Data["time_started"]
